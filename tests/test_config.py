--- conflicted
+++ resolved
@@ -1317,7 +1317,6 @@
         assert commands == ["device_fallback_cmd"]
 
 
-<<<<<<< HEAD
 class TestGroupCredentials:
     """Test group credential functionality."""
 
@@ -1354,7 +1353,7 @@
         group = DeviceGroup(
             description="Test group with creds",
             members=["device1"],
-            credentials=creds
+            credentials=creds,
         )
         assert group.credentials is not None
         assert group.credentials.user == "group_admin"
@@ -1365,29 +1364,14 @@
         config_data = {
             "general": {},
             "devices": {
-                "device1": {
-                    "host": "192.168.1.1",
-                    "tags": ["switch", "production"]
-                },
-                "device2": {
-                    "host": "192.168.1.2",
-                    "tags": ["router"]
-                }
+                "device1": {"host": "192.168.1.1", "tags": ["switch", "production"]},
+                "device2": {"host": "192.168.1.2", "tags": ["router"]},
             },
             "device_groups": {
-                "switches": {
-                    "description": "All switches",
-                    "members": ["device1"]
-                },
-                "production": {
-                    "description": "Production devices",
-                    "match_tags": ["production"]
-                },
-                "routers": {
-                    "description": "All routers",
-                    "match_tags": ["router"]
-                }
-            }
+                "switches": {"description": "All switches", "members": ["device1"]},
+                "production": {"description": "Production devices", "match_tags": ["production"]},
+                "routers": {"description": "All routers", "match_tags": ["router"]},
+            },
         }
 
         config = NetworkConfig(**config_data)
@@ -1408,30 +1392,19 @@
         """Test getting group credentials from config only."""
         config_data = {
             "general": {},
-            "devices": {
-                "device1": {
-                    "host": "192.168.1.1",
-                    "tags": ["production"]
-                }
-            },
+            "devices": {"device1": {"host": "192.168.1.1", "tags": ["production"]}},
             "device_groups": {
                 "production": {
                     "description": "Production devices",
                     "match_tags": ["production"],
-                    "credentials": {
-                        "user": "prod_admin",
-                        "password": "prod_pass"
-                    }
+                    "credentials": {"user": "prod_admin", "password": "prod_pass"},
                 },
                 "staging": {
                     "description": "Staging devices",
                     "match_tags": ["staging"],
-                    "credentials": {
-                        "user": "stage_admin"
-                        # No password in config
-                    }
-                }
-            }
+                    "credentials": {"user": "stage_admin"},  # No password in config
+                },
+            },
         }
 
         config = NetworkConfig(**config_data)
@@ -1450,19 +1423,14 @@
         try:
             config_data = {
                 "general": {},
-                "devices": {
-                    "device1": {
-                        "host": "192.168.1.1",
-                        "tags": ["production"]
-                    }
-                },
+                "devices": {"device1": {"host": "192.168.1.1", "tags": ["production"]}},
                 "device_groups": {
                     "production": {
                         "description": "Production devices",
                         "match_tags": ["production"],
-                        "credentials": {}  # Empty credentials in config
+                        "credentials": {},  # Empty credentials in config
                     }
-                }
+                },
             }
 
             config = NetworkConfig(**config_data)
@@ -1483,22 +1451,14 @@
         """Test getting group credentials when device has no groups."""
         config_data = {
             "general": {},
-            "devices": {
-                "device1": {
-                    "host": "192.168.1.1"
-                    # No tags, won't match any groups
-                }
-            },
+            "devices": {"device1": {"host": "192.168.1.1"}},  # No tags
             "device_groups": {
                 "production": {
                     "description": "Production devices",
                     "match_tags": ["production"],
-                    "credentials": {
-                        "user": "prod_admin",
-                        "password": "prod_pass"
-                    }
+                    "credentials": {"user": "prod_admin", "password": "prod_pass"},
                 }
-            }
+            },
         }
 
         config = NetworkConfig(**config_data)
@@ -1518,56 +1478,30 @@
             config_data = {
                 "general": {},
                 "devices": {
-                    "device1": {
-                        "host": "192.168.1.1",
-                        "tags": ["production"]
-                        # No explicit credentials
-                    },
+                    "device1": {"host": "192.168.1.1", "tags": ["production"]},
+                    # No explicit credentials
                     "device2": {
                         "host": "192.168.1.2",
                         "user": "device_user",
                         "password": "device_pass",
-                        "tags": ["production"]
-                        # Has explicit credentials - should take precedence
+                        "tags": ["production"],
                     },
-                    "device3": {
-                        "host": "192.168.1.3"
-                        # No tags, no explicit credentials - should use defaults
-                    }
+                    # Has explicit credentials - should take precedence
+                    "device3": {"host": "192.168.1.3"},  # No tags, use defaults
                 },
                 "device_groups": {
                     "production": {
                         "description": "Production devices",
                         "match_tags": ["production"],
-                        "credentials": {
-                            "user": "prod_user",
-                            "password": "prod_pass"
-                        }
+                        "credentials": {"user": "prod_user", "password": "prod_pass"},
                     }
-                }
+                },
             }
 
             config = NetworkConfig(**config_data)
 
-            # Debug: check if device1 is in production group
-            groups = config.get_device_groups("device1")
-            assert "production" in groups, f"device1 should be in production group, got: {groups}"
-
-            # Debug: check if group credentials are retrieved correctly
-            group_user, group_password = config.get_group_credentials("device1")
-            assert group_user == "prod_user", f"Expected prod_user, got: {group_user}"
-            assert group_password == "prod_pass", f"Expected prod_pass, got: {group_password}"
-
-            # Debug: check the entire credential resolution chain
-            device = config.devices["device1"] if config.devices else None
-            print(f"Device config: {device}")
-            print(f"Device user: {device.user if device else None}")
-            print(f"Device password: {device.password if device else None}")
-            print(f"Group credentials: {group_user}, {group_password}")
-            
             # Device1: Should use group credentials
             params = config.get_device_connection_params("device1")
-            print(f"Final params: {params}")
             assert params["auth_username"] == "prod_user"
             assert params["auth_password"] == "prod_pass"
 
@@ -1604,19 +1538,16 @@
                         "host": "192.168.1.1",
                         "user": "config_device_user",
                         "password": "config_device_pass",
-                        "tags": ["production"]
+                        "tags": ["production"],
                     }
                 },
                 "device_groups": {
                     "production": {
                         "description": "Production devices",
                         "match_tags": ["production"],
-                        "credentials": {
-                            "user": "group_user",
-                            "password": "group_pass"
-                        }
+                        "credentials": {"user": "group_user", "password": "group_pass"},
                     }
-                }
+                },
             }
 
             config = NetworkConfig(**config_data)
@@ -1631,15 +1562,19 @@
             params = config.get_device_connection_params(
                 "device1",
                 username_override="interactive_user",
-                password_override="interactive_pass"
+                password_override="interactive_pass",
             )
             assert params["auth_username"] == "interactive_user"
             assert params["auth_password"] == "interactive_pass"
 
         finally:
             # Clean up environment variables
-            for key in ["NW_USER_DEFAULT", "NW_PASSWORD_DEFAULT",
-                       "NW_USER_DEVICE1", "NW_PASSWORD_DEVICE1"]:
+            for key in [
+                "NW_USER_DEFAULT",
+                "NW_PASSWORD_DEFAULT",
+                "NW_USER_DEVICE1",
+                "NW_PASSWORD_DEVICE1",
+            ]:
                 if key in os.environ:
                     del os.environ[key]
 
@@ -1741,435 +1676,140 @@
         finally:
             if "NW_USER_TEST_DEVICE" in os.environ:
                 del os.environ["NW_USER_TEST_DEVICE"]
-=======
-class TestDotenvSupport:
-    """Test .env file support for credentials."""
-
-    def test_get_env_credential_from_dotenv_cwd(self, tmp_path: Path) -> None:
-        """Test loading credentials from .env file in current working directory."""
-        # Change to temporary directory
+
+
+class TestDotenvSupportNW:
+    """Tests for .env support using NW_* variables and EnvironmentCredentialManager."""
+
+    def test_dotenv_from_cwd(self, tmp_path: Path) -> None:
+        """Credentials from .env in current working directory are loaded."""
         original_cwd = Path.cwd()
         os.chdir(tmp_path)
-
         try:
-            # Create .env file in current directory
             env_file = tmp_path / ".env"
-            env_content = """
-NT_DEFAULT_USER=dotenv_user
-NT_DEFAULT_PASSWORD=dotenv_pass
-NT_TESTDEVICE_USER=device_dotenv_user
-NT_TESTDEVICE_PASSWORD=device_dotenv_pass
-"""
-            env_file.write_text(env_content.strip())
-
-            # Clear environment variables to ensure we're testing .env loading
-            old_env = {}
+            env_file.write_text(
+                "\n".join(
+                    [
+                        "NW_USER_DEFAULT=dotenv_user",
+                        "NW_PASSWORD_DEFAULT=dotenv_pass",
+                        "NW_USER_TESTDEVICE=device_user",
+                        "NW_PASSWORD_TESTDEVICE=device_pass",
+                    ]
+                )
+            )
+
+            # Clear any pre-existing values to assert .env load
             for var in [
-                "NT_DEFAULT_USER",
-                "NT_DEFAULT_PASSWORD",
-                "NT_TESTDEVICE_USER",
-                "NT_TESTDEVICE_PASSWORD",
+                "NW_USER_DEFAULT",
+                "NW_PASSWORD_DEFAULT",
+                "NW_USER_TESTDEVICE",
+                "NW_PASSWORD_TESTDEVICE",
             ]:
-                old_env[var] = os.environ.get(var)
                 if var in os.environ:
                     del os.environ[var]
 
-            try:
-                # Load .env files
-                load_dotenv_files()
-
-                # Test default credentials
-                assert get_env_credential(credential_type="user") == "dotenv_user"
-                assert get_env_credential(credential_type="password") == "dotenv_pass"
-
-                # Test device-specific credentials
-                assert get_env_credential("testdevice", "user") == "device_dotenv_user"
-                assert get_env_credential("testdevice", "password") == "device_dotenv_pass"
-
-            finally:
-                # Restore environment variables
-                for var, value in old_env.items():
-                    if value is not None:
-                        os.environ[var] = value
-                    elif var in os.environ:
-                        del os.environ[var]
+            load_dotenv_files()
+
+            assert EnvironmentCredentialManager.get_default("user") == "dotenv_user"
+            assert EnvironmentCredentialManager.get_default("password") == "dotenv_pass"
+            assert (
+                EnvironmentCredentialManager.get_device_specific("testdevice", "user")
+                == "device_user"
+            )
+            assert (
+                EnvironmentCredentialManager.get_device_specific("testdevice", "password")
+                == "device_pass"
+            )
         finally:
             os.chdir(original_cwd)
 
-    def test_get_env_credential_from_dotenv_config_dir(self, tmp_path: Path) -> None:
-        """Test loading credentials from .env file in config directory."""
+    def test_config_dir_dotenv_precedence_over_cwd(self, tmp_path: Path) -> None:
+        """.env in config dir takes precedence over cwd .env."""
         config_dir = tmp_path / "config"
         config_dir.mkdir()
 
-        # Create .env file in config directory
-        env_file = config_dir / ".env"
-        env_content = """
-NT_DEFAULT_USER=config_dotenv_user
-NT_DEFAULT_PASSWORD=config_dotenv_pass
-"""
-        env_file.write_text(env_content.strip())
-
-        # Clear environment variables
-        old_env = {}
-        for var in ["NT_DEFAULT_USER", "NT_DEFAULT_PASSWORD"]:
-            old_env[var] = os.environ.get(var)
+        original_cwd = Path.cwd()
+        os.chdir(tmp_path)
+        try:
+            (tmp_path / ".env").write_text(
+                "NW_USER_DEFAULT=cwd_user\nNW_PASSWORD_DEFAULT=cwd_pass"
+            )
+            (config_dir / ".env").write_text(
+                "NW_USER_DEFAULT=config_user\nNW_PASSWORD_DEFAULT=config_pass"
+            )
+
+            # Clear env
+            for var in ["NW_USER_DEFAULT", "NW_PASSWORD_DEFAULT"]:
+                if var in os.environ:
+                    del os.environ[var]
+
+            load_dotenv_files(config_dir)
+
+            assert EnvironmentCredentialManager.get_default("user") == "config_user"
+            assert EnvironmentCredentialManager.get_default("password") == "config_pass"
+        finally:
+            os.chdir(original_cwd)
+
+    def test_environment_variables_override_dotenv(self, tmp_path: Path) -> None:
+        """Explicit environment variables override values from .env files."""
+        (tmp_path / ".env").write_text(
+            "NW_USER_DEFAULT=dotenv_user\nNW_PASSWORD_DEFAULT=dotenv_pass"
+        )
+
+        os.environ["NW_USER_DEFAULT"] = "env_user"
+        os.environ["NW_PASSWORD_DEFAULT"] = "env_pass"
+        try:
+            load_dotenv_files(tmp_path)
+            assert EnvironmentCredentialManager.get_default("user") == "env_user"
+            assert EnvironmentCredentialManager.get_default("password") == "env_pass"
+        finally:
+            if "NW_USER_DEFAULT" in os.environ:
+                del os.environ["NW_USER_DEFAULT"]
+            if "NW_PASSWORD_DEFAULT" in os.environ:
+                del os.environ["NW_PASSWORD_DEFAULT"]
+
+    def test_device_specific_hyphen_conversion_in_dotenv(self, tmp_path: Path) -> None:
+        """Device names with hyphens map to underscores in NW_* variables."""
+        (tmp_path / ".env").write_text(
+            "NW_USER_ROUTER_MAIN=router_user\nNW_PASSWORD_ROUTER_MAIN=router_pass"
+        )
+        # Clear env
+        for var in ["NW_USER_ROUTER_MAIN", "NW_PASSWORD_ROUTER_MAIN"]:
             if var in os.environ:
                 del os.environ[var]
-
-        try:
-            # Load .env files from config directory
-            load_dotenv_files(config_dir)
-
-            # Test credentials are loaded
-            assert get_env_credential(credential_type="user") == "config_dotenv_user"
-            assert get_env_credential(credential_type="password") == "config_dotenv_pass"
-
-        finally:
-            # Restore environment variables
-            for var, value in old_env.items():
-                if value is not None:
-                    os.environ[var] = value
-                elif var in os.environ:
-                    del os.environ[var]
-
-    def test_dotenv_precedence_config_over_cwd(self, tmp_path: Path) -> None:
-        """Test that config directory .env takes precedence over cwd .env."""
+        load_dotenv_files(tmp_path)
+        assert (
+            EnvironmentCredentialManager.get_device_specific("router-main", "user")
+            == "router_user"
+        )
+        assert (
+            EnvironmentCredentialManager.get_device_specific("router-main", "password")
+            == "router_pass"
+        )
+
+
+class TestGeneralConfigDotenvIntegrationNW:
+    """GeneralConfig integration tests with NW_* dotenv support."""
+
+    def test_default_user_and_password_from_dotenv(self, tmp_path: Path) -> None:
         config_dir = tmp_path / "config"
         config_dir.mkdir()
 
-        # Change to temporary directory
-        original_cwd = Path.cwd()
-        os.chdir(tmp_path)
-
-        try:
-            # Create .env file in current directory (lower priority)
-            cwd_env = tmp_path / ".env"
-            cwd_env.write_text("NT_DEFAULT_USER=cwd_user\nNT_DEFAULT_PASSWORD=cwd_pass")
-
-            # Create .env file in config directory (higher priority)
-            config_env = config_dir / ".env"
-            config_env.write_text("NT_DEFAULT_USER=config_user\nNT_DEFAULT_PASSWORD=config_pass")
-
-            # Clear environment variables
-            old_env = {}
-            for var in ["NT_DEFAULT_USER", "NT_DEFAULT_PASSWORD"]:
-                old_env[var] = os.environ.get(var)
-                if var in os.environ:
-                    del os.environ[var]
-
-            try:
-                # Load .env files
-                load_dotenv_files(config_dir)
-
-                # Config directory .env should take precedence
-                assert get_env_credential(credential_type="user") == "config_user"
-                assert get_env_credential(credential_type="password") == "config_pass"
-
-            finally:
-                # Restore environment variables
-                for var, value in old_env.items():
-                    if value is not None:
-                        os.environ[var] = value
-                    elif var in os.environ:
-                        del os.environ[var]
-        finally:
-            os.chdir(original_cwd)
-
-    def test_environment_variables_override_dotenv(self, tmp_path: Path) -> None:
-        """Test that environment variables take precedence over .env files."""
-        # Create .env file
-        env_file = tmp_path / ".env"
-        env_file.write_text("NT_DEFAULT_USER=dotenv_user\nNT_DEFAULT_PASSWORD=dotenv_pass")
-
-        # Set environment variables (should take precedence)
-        os.environ["NT_DEFAULT_USER"] = "env_user"
-        os.environ["NT_DEFAULT_PASSWORD"] = "env_pass"
-
-        try:
-            # Load .env files
-            load_dotenv_files(tmp_path)
-
-            # Environment variables should take precedence
-            assert get_env_credential(credential_type="user") == "env_user"
-            assert get_env_credential(credential_type="password") == "env_pass"
-
-        finally:
-            # Clean up environment variables
-            if "NT_DEFAULT_USER" in os.environ:
-                del os.environ["NT_DEFAULT_USER"]
-            if "NT_DEFAULT_PASSWORD" in os.environ:
-                del os.environ["NT_DEFAULT_PASSWORD"]
-
-    def test_load_config_with_dotenv(self, tmp_path: Path) -> None:
-        """Test that load_config automatically loads .env files."""
-        config_dir = tmp_path / "config"
-        config_dir.mkdir()
-
-        # Create .env file with credentials
-        env_file = config_dir / ".env"
-        env_file.write_text("NT_DEFAULT_USER=dotenv_config_user\nNT_DEFAULT_PASSWORD=dotenv_config_pass")
-
-        # Create minimal config file
-        config_file = config_dir / "config.yml"
-        config_data = {
-            "general": {
-                "timeout": 30,
-            }
-        }
-        config_file.write_text(yaml.safe_dump(config_data))
-
-        # Create devices file
-        devices_file = config_dir / "devices.yml"
-        devices_data = {
-            "devices": {
-                "test_device": {
-                    "host": "192.168.1.1",
-                    "device_type": "mikrotik_routeros",
-                }
-            }
-        }
-        devices_file.write_text(yaml.safe_dump(devices_data))
-
-        # Clear environment variables
-        old_env = {}
-        for var in ["NT_DEFAULT_USER", "NT_DEFAULT_PASSWORD"]:
-            old_env[var] = os.environ.get(var)
+        (config_dir / ".env").write_text(
+            "NW_USER_DEFAULT=conf_user\nNW_PASSWORD_DEFAULT=conf_pass"
+        )
+
+        # Minimal valid config files
+        (config_dir / "config.yml").write_text(yaml.safe_dump({"general": {"timeout": 30}}))
+        (config_dir / "devices.yml").write_text(
+            yaml.safe_dump({"devices": {"dev": {"host": "192.168.1.1"}}})
+        )
+
+        # Clear env to ensure .env is the source
+        for var in ["NW_USER_DEFAULT", "NW_PASSWORD_DEFAULT"]:
             if var in os.environ:
                 del os.environ[var]
 
-        try:
-            # Load config (should automatically load .env)
-            config = load_config(config_dir)
-
-            # Credentials should be available from .env file
-            assert config.general.default_user == "dotenv_config_user"
-            assert config.general.default_password == "dotenv_config_pass"
-
-        finally:
-            # Restore environment variables
-            for var, value in old_env.items():
-                if value is not None:
-                    os.environ[var] = value
-                elif var in os.environ:
-                    del os.environ[var]
-
-    def test_load_legacy_config_with_dotenv(self, tmp_path: Path) -> None:
-        """Test that legacy config loading also loads .env files."""
-        # Create .env file
-        env_file = tmp_path / ".env"
-        env_file.write_text("NT_DEFAULT_USER=legacy_dotenv_user\nNT_DEFAULT_PASSWORD=legacy_dotenv_pass")
-
-        # Create legacy config file
-        config_file = tmp_path / "devices.yml"
-        config_data = {
-            "general": {
-                "timeout": 30,
-            },
-            "devices": {
-                "test_device": {
-                    "host": "192.168.1.1",
-                    "device_type": "mikrotik_routeros",
-                }
-            },
-        }
-        config_file.write_text(yaml.safe_dump(config_data))
-
-        # Clear environment variables
-        old_env = {}
-        for var in ["NT_DEFAULT_USER", "NT_DEFAULT_PASSWORD"]:
-            old_env[var] = os.environ.get(var)
-            if var in os.environ:
-                del os.environ[var]
-
-        try:
-            # Load legacy config (should automatically load .env)
-            config = load_config(config_file)
-
-            # Credentials should be available from .env file
-            assert config.general.default_user == "legacy_dotenv_user"
-            assert config.general.default_password == "legacy_dotenv_pass"
-
-        finally:
-            # Restore environment variables
-            for var, value in old_env.items():
-                if value is not None:
-                    os.environ[var] = value
-                elif var in os.environ:
-                    del os.environ[var]
-
-    def test_dotenv_device_specific_credentials(self, tmp_path: Path) -> None:
-        """Test device-specific credentials in .env files."""
-        # Create .env file with device-specific credentials
-        env_file = tmp_path / ".env"
-        env_content = """
-NT_DEFAULT_USER=default_user
-NT_DEFAULT_PASSWORD=default_pass
-NT_SWITCH1_USER=switch1_user
-NT_SWITCH1_PASSWORD=switch1_pass
-NT_ROUTER_MAIN_USER=router_main_user
-NT_ROUTER_MAIN_PASSWORD=router_main_pass
-"""
-        env_file.write_text(env_content.strip())
-
-        # Clear environment variables
-        old_env = {}
-        env_vars = [
-            "NT_DEFAULT_USER",
-            "NT_DEFAULT_PASSWORD",
-            "NT_SWITCH1_USER",
-            "NT_SWITCH1_PASSWORD",
-            "NT_ROUTER_MAIN_USER",
-            "NT_ROUTER_MAIN_PASSWORD",
-        ]
-        for var in env_vars:
-            old_env[var] = os.environ.get(var)
-            if var in os.environ:
-                del os.environ[var]
-
-        try:
-            # Load .env files
-            load_dotenv_files(tmp_path)
-
-            # Test default credentials
-            assert get_env_credential(credential_type="user") == "default_user"
-            assert get_env_credential(credential_type="password") == "default_pass"
-
-            # Test device-specific credentials
-            assert get_env_credential("switch1", "user") == "switch1_user"
-            assert get_env_credential("switch1", "password") == "switch1_pass"
-
-            # Test device with hyphen (should be converted to underscore)
-            assert get_env_credential("router-main", "user") == "router_main_user"
-            assert get_env_credential("router-main", "password") == "router_main_pass"
-
-        finally:
-            # Restore environment variables
-            for var, value in old_env.items():
-                if value is not None:
-                    os.environ[var] = value
-                elif var in os.environ:
-                    del os.environ[var]
-
-    def test_dotenv_missing_files(self, tmp_path: Path) -> None:
-        """Test behavior when .env files don't exist."""
-        # This should not raise an error
-        load_dotenv_files(tmp_path)
-
-        # Should return None for missing credentials
-        assert get_env_credential(credential_type="user") is None
-        assert get_env_credential(credential_type="password") is None
-
-    def test_dotenv_empty_file(self, tmp_path: Path) -> None:
-        """Test behavior with empty .env file."""
-        # Create empty .env file
-        env_file = tmp_path / ".env"
-        env_file.write_text("")
-
-        # This should not raise an error
-        load_dotenv_files(tmp_path)
-
-        # Should return None for missing credentials
-        assert get_env_credential(credential_type="user") is None
-        assert get_env_credential(credential_type="password") is None
-
-    def test_dotenv_malformed_file(self, tmp_path: Path) -> None:
-        """Test behavior with malformed .env file."""
-        # Create malformed .env file
-        env_file = tmp_path / ".env"
-        env_file.write_text("MALFORMED LINE WITHOUT EQUALS\nVALID_VAR=value")
-
-        # This should not raise an error (python-dotenv is tolerant)
-        load_dotenv_files(tmp_path)
-
-        # Valid variable should still be loaded
-        assert os.getenv("VALID_VAR") == "value"
-
-        # Clean up
-        if "VALID_VAR" in os.environ:
-            del os.environ["VALID_VAR"]
-
-
-class TestGeneralConfigDotenvIntegration:
-    """Test GeneralConfig integration with .env files."""
-
-    def test_default_user_property_with_dotenv(self, tmp_path: Path) -> None:
-        """Test default_user property reads from .env file."""
-        # Create .env file
-        env_file = tmp_path / ".env"
-        env_file.write_text("NT_DEFAULT_USER=dotenv_test_user")
-
-        # Clear environment variables
-        old_user = os.environ.get("NT_DEFAULT_USER")
-        if "NT_DEFAULT_USER" in os.environ:
-            del os.environ["NT_DEFAULT_USER"]
-
-        try:
-            # Load .env files
-            load_dotenv_files(tmp_path)
-
-            # Create config and test property
-            config = GeneralConfig()
-            assert config.default_user == "dotenv_test_user"
-
-        finally:
-            # Restore environment variable
-            if old_user is not None:
-                os.environ["NT_DEFAULT_USER"] = old_user
-            elif "NT_DEFAULT_USER" in os.environ:
-                del os.environ["NT_DEFAULT_USER"]
-
-    def test_default_password_property_with_dotenv(self, tmp_path: Path) -> None:
-        """Test default_password property reads from .env file."""
-        # Create .env file
-        env_file = tmp_path / ".env"
-        env_file.write_text("NT_DEFAULT_PASSWORD=dotenv_test_pass")
-
-        # Clear environment variables
-        old_password = os.environ.get("NT_DEFAULT_PASSWORD")
-        if "NT_DEFAULT_PASSWORD" in os.environ:
-            del os.environ["NT_DEFAULT_PASSWORD"]
-
-        try:
-            # Load .env files
-            load_dotenv_files(tmp_path)
-
-            # Create config and test property
-            config = GeneralConfig()
-            assert config.default_password == "dotenv_test_pass"
-
-        finally:
-            # Restore environment variable
-            if old_password is not None:
-                os.environ["NT_DEFAULT_PASSWORD"] = old_password
-            elif "NT_DEFAULT_PASSWORD" in os.environ:
-                del os.environ["NT_DEFAULT_PASSWORD"]
-
-    def test_dotenv_error_messages_updated(self, tmp_path: Path) -> None:
-        """Test that error messages mention .env files."""
-        # Clear environment variables
-        old_user = os.environ.get("NT_DEFAULT_USER")
-        old_password = os.environ.get("NT_DEFAULT_PASSWORD")
-
-        if "NT_DEFAULT_USER" in os.environ:
-            del os.environ["NT_DEFAULT_USER"]
-        if "NT_DEFAULT_PASSWORD" in os.environ:
-            del os.environ["NT_DEFAULT_PASSWORD"]
-
-        try:
-            config = GeneralConfig()
-
-            # Test user error message mentions .env
-            with pytest.raises(ValueError, match=r".*\.env.*"):
-                _ = config.default_user
-
-            # Test password error message mentions .env
-            with pytest.raises(ValueError, match=r".*\.env.*"):
-                _ = config.default_password
-
-        finally:
-            # Restore environment variables
-            if old_user is not None:
-                os.environ["NT_DEFAULT_USER"] = old_user
-            if old_password is not None:
-                os.environ["NT_DEFAULT_PASSWORD"] = old_password
->>>>>>> 6109198d
+        config = load_config(config_dir)
+        assert config.general.default_user == "conf_user"
+        assert config.general.default_password == "conf_pass"