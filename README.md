--- conflicted
+++ resolved
@@ -179,15 +179,9 @@
     description: "Cisco Switch"
     tags: ["core", "cisco"]
 ```
-<<<<<<< HEAD
 
 Create `config/groups/groups.yml` for device groups:
 
-=======
-
-Create `config/groups/groups.yml` for device groups:
-
->>>>>>> 6109198d
 ```yaml
 groups:
   all_switches:
