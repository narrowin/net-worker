# SPDX-FileCopyrightText: 2025-present Network Team <network@company.com>
#
# SPDX-License-Identifier: MIT
"""Configuration management for network toolkit."""

from __future__ import annotations

import csv
import logging
import os
from pathlib import Path
from typing import Any

import yaml
from dotenv import load_dotenv
from pydantic import BaseModel, field_validator

from network_toolkit.exceptions import NetworkToolkitError
<<<<<<< HEAD
from network_toolkit.credentials import ConnectionParameterBuilder, EnvironmentCredentialManager
=======


def get_env_credential(device_name: str | None = None, credential_type: str = "user") -> str | None:
    """
    Get credentials from environment variables or .env files.

    Supports both device-specific and default credentials:
    - Device-specific: NT_{DEVICE_NAME}_{USER|PASSWORD}
    - Default: NT_DEFAULT_{USER|PASSWORD}

    The function looks for credentials in the following order:
    1. Environment variables (runtime environment)
    2. .env file in current working directory
    3. .env file in the same directory as the config file

    Parameters
    ----------
    device_name : str | None
        Name of the device (will be converted to uppercase for env var lookup)
    credential_type : str
        Type of credential: "user" or "password"

    Returns
    -------
    str | None
        The credential value or None if not found
    """
    credential_type = credential_type.upper()

    # Try device-specific credential first
    if device_name:
        device_env_var = f"NT_{device_name.upper().replace('-', '_')}_{credential_type}"
        value = os.getenv(device_env_var)
        if value:
            return value

    # Fall back to default credential
    default_env_var = f"NT_DEFAULT_{credential_type}"
    return os.getenv(default_env_var)
>>>>>>> 6109198d


def load_dotenv_files(config_path: Path | None = None) -> None:
    """
    Load environment variables from .env files.

    Precedence order (highest to lowest):
    1. Environment variables already set (highest priority)
    2. .env in config directory (if config_path provided)
    3. .env in current working directory (lowest priority)

    Parameters
    ----------
    config_path : Path | None
        Path to the configuration file (used to locate adjacent .env file)
    """
    # Store any existing NT_* environment variables to preserve their precedence
    # These are the "real" environment variables that should have highest priority
    original_nt_vars = {k: v for k, v in os.environ.items() if k.startswith("NT_")}

    # Load .env from current working directory first (lowest priority)
    cwd_env = Path.cwd() / ".env"
    if cwd_env.exists():
        logging.debug(f"Loading .env from current directory: {cwd_env}")
        load_dotenv(cwd_env, override=False)

    # Load .env from config directory (higher priority than cwd)
    if config_path:
        config_dir = config_path.parent if config_path.is_file() else config_path
        config_env = config_dir / ".env"
        if config_env.exists():
            logging.debug(f"Loading .env from config directory: {config_env}")
            # This will override any values loaded from cwd .env
            load_dotenv(config_env, override=True)

    # Finally, restore any environment variables that existed BEFORE we started loading .env files
    # This ensures that environment variables set by the user have the highest precedence
    for key, value in original_nt_vars.items():
        os.environ[key] = value


class GeneralConfig(BaseModel):
    """General configuration settings."""

    # Directory paths
    firmware_dir: str = "/tmp/firmware"
    backup_dir: str = "/tmp/backups"
    logs_dir: str = "/tmp/logs"
    results_dir: str = "/tmp/results"

    # Default connection settings (credentials now come from environment variables)
    transport: str = "ssh"
    port: int = 22
    timeout: int = 30
    default_transport_type: str = "scrapli"

    # Connection retry settings
    connection_retries: int = 3
    retry_delay: int = 5

    # File transfer settings
    transfer_timeout: int = 300
    verify_checksums: bool = True

    # Command execution settings
    command_timeout: int = 60
    enable_logging: bool = True
    log_level: str = "INFO"

    # Backup retention policy
    backup_retention_days: int = 30
    max_backups_per_device: int = 10

    # Results storage configuration
    store_results: bool = False
    results_format: str = "txt"
    results_include_timestamp: bool = True
    results_include_command: bool = True

    # Output formatting configuration
    output_mode: str = "default"

    @property
    def default_user(self) -> str:
<<<<<<< HEAD
        """Get default username from environment variable."""
        user = EnvironmentCredentialManager.get_default("user")
        if not user:
            msg = "Default username not found in environment. Please set NW_USER_DEFAULT environment variable."
=======
        """Get default username from environment variable or .env file."""
        user = get_env_credential(credential_type="user")
        if not user:
            msg = "Default username not found in environment or .env file. Please set NT_DEFAULT_USER environment variable or add it to a .env file."
>>>>>>> 6109198d
            raise ValueError(msg)
        return user

    @property
    def default_password(self) -> str:
<<<<<<< HEAD
        """Get default password from environment variable."""
        password = EnvironmentCredentialManager.get_default("password")
        if not password:
            msg = "Default password not found in environment. Please set NW_PASSWORD_DEFAULT environment variable."
=======
        """Get default password from environment variable or .env file."""
        password = get_env_credential(credential_type="password")
        if not password:
            msg = "Default password not found in environment or .env file. Please set NT_DEFAULT_PASSWORD environment variable or add it to a .env file."
>>>>>>> 6109198d
            raise ValueError(msg)
        return password

    @field_validator("results_format")
    @classmethod
    def validate_results_format(cls, v: str) -> str:
        """Validate results format is supported."""
        if v.lower() not in ["txt", "json", "yaml"]:
            msg = "results_format must be one of: txt, json, yaml"
            raise ValueError(msg)
        return v.lower()

    @field_validator("transport")
    @classmethod
    def validate_transport(cls, v: str) -> str:
        """Validate transport is supported."""
        if v.lower() not in ["ssh", "telnet"]:
            msg = "transport must be either 'ssh' or 'telnet'"
            raise ValueError(msg)
        return v.lower()

    @field_validator("log_level")
    @classmethod
    def validate_log_level(cls, v: str) -> str:
        """Validate log level is supported."""
        if v.upper() not in ["DEBUG", "INFO", "WARNING", "ERROR", "CRITICAL"]:
            msg = "log_level must be one of: DEBUG, INFO, WARNING, ERROR, CRITICAL"
            raise ValueError(msg)
        return v.upper()

    @field_validator("output_mode")
    @classmethod
    def validate_output_mode(cls, v: str) -> str:
        """Validate output mode is supported."""
        if v.lower() not in ["default", "light", "dark", "no-color", "raw"]:
            msg = "output_mode must be one of: default, light, dark, no-color, raw"
            raise ValueError(msg)
        return v.lower()


class DeviceOverrides(BaseModel):
    """Device-specific configuration overrides."""

    user: str | None = None
    password: str | None = None
    port: int | None = None
    timeout: int | None = None
    transport: str | None = None
    command_timeout: int | None = None
    transfer_timeout: int | None = None


class DeviceConfig(BaseModel):
    """Configuration for a single network device."""

    host: str
    description: str | None = None
    device_type: str = "mikrotik_routeros"
    model: str | None = None
    platform: str | None = None
    location: str | None = None
    user: str | None = None
    password: str | None = None
    port: int | None = None
    transport_type: str | None = None
    tags: list[str] | None = None
    overrides: DeviceOverrides | None = None
    command_sequences: dict[str, list[str]] | None = None


class GroupCredentials(BaseModel):
    """Group-level credential configuration."""

    user: str | None = None
    password: str | None = None


class DeviceGroup(BaseModel):
    """Configuration for a device group."""

    description: str
    members: list[str] | None = None
    match_tags: list[str] | None = None
    credentials: GroupCredentials | None = None


class VendorPlatformConfig(BaseModel):
    """Configuration for vendor platform support."""

    description: str
    sequence_path: str
    default_files: list[str] = ["common.yml"]


class VendorSequence(BaseModel):
    """Vendor-specific command sequence definition."""

    description: str
    category: str | None = None
    timeout: int | None = None
    device_types: list[str] | None = None
    commands: list[str]


class CommandSequence(BaseModel):
    """Global command sequence definition."""

    description: str
    commands: list[str]
    tags: list[str] | None = None
    file_operations: dict[str, Any] | None = None


class CommandSequenceGroup(BaseModel):
    """Command sequence group definition."""

    description: str
    match_tags: list[str]


class FileOperationConfig(BaseModel):
    """File operation configuration."""

    local_path: str | None = None
    remote_path: str | None = None
    verify_checksum: bool | None = None
    backup_before_upgrade: bool | None = None
    remote_files: list[str] | None = None
    compress: bool | None = None
    file_pattern: str | None = None


class NetworkConfig(BaseModel):
    """Complete network toolkit configuration."""

    general: GeneralConfig = GeneralConfig()
    devices: dict[str, DeviceConfig] | None = None
    device_groups: dict[str, DeviceGroup] | None = None
    global_command_sequences: dict[str, CommandSequence] | None = None
    command_sequence_groups: dict[str, CommandSequenceGroup] | None = None
    file_operations: dict[str, FileOperationConfig] | None = None

    # Multi-vendor support
    vendor_platforms: dict[str, VendorPlatformConfig] | None = None
    vendor_sequences: dict[str, dict[str, VendorSequence]] | None = None

    def get_device_connection_params(
        self,
        device_name: str,
        username_override: str | None = None,
        password_override: str | None = None,
    ) -> dict[str, Any]:
        """
        Get connection parameters for a device using the builder pattern.

        Parameters
        ----------
        device_name : str
            Name of the device to get parameters for
        username_override : str | None
            Override username (takes precedence over all other sources)
        password_override : str | None
            Override password (takes precedence over all other sources)

        Returns
        -------
        dict[str, Any]
            Connection parameters dictionary

        Raises
        ------
        ValueError
            If device is not found in configuration
        """
        builder = ConnectionParameterBuilder(self)
        return builder.build_parameters(device_name, username_override, password_override)

    def get_group_members(self, group_name: str) -> list[str]:
        """Get list of device names in a group."""
        if not self.device_groups or group_name not in self.device_groups:
            msg = f"Device group '{group_name}' not found in configuration"
            raise NetworkToolkitError(msg, details={"group": group_name})

        group = self.device_groups[group_name]
        members = []

        # Direct members
        if group.members:
            members.extend([m for m in group.members if self.devices and m in self.devices])

        # Tag-based members
        if group.match_tags and self.devices:
            for device_name, device in self.devices.items():
                if device.tags and any(tag in device.tags for tag in group.match_tags):
                    if device_name not in members:
                        members.append(device_name)

        return members

    def get_transport_type(self, device_name: str) -> str:
        """
        Get the transport type for a device.

        Parameters
        ----------
        device_name : str
            Name of the device

        Returns
        -------
        str
            Transport type ('scrapli' or 'nornir_netmiko')
        """
        if not self.devices or device_name not in self.devices:
            return self.general.default_transport_type

        device = self.devices[device_name]
        return device.transport_type or self.general.default_transport_type

    def get_command_sequences_by_tags(self, tags: list[str]) -> dict[str, CommandSequence]:
        """
        Get command sequences that match any of the specified tags.

        Parameters
        ----------
        tags : list[str]
            List of tags to match against

        Returns
        -------
        dict[str, CommandSequence]
            Dictionary of sequence names to CommandSequence objects that match the tags
        """
        if not self.global_command_sequences:
            return {}

        matching_sequences = {}
        for sequence_name, sequence in self.global_command_sequences.items():
            if sequence.tags and any(tag in sequence.tags for tag in tags):
                matching_sequences[sequence_name] = sequence

        return matching_sequences

    def list_command_sequence_groups(self) -> dict[str, CommandSequenceGroup]:
        """
        List all available command sequence groups.

        Returns
        -------
        dict[str, CommandSequenceGroup]
            Dictionary of group names to CommandSequenceGroup objects
        """
        return self.command_sequence_groups or {}

    def get_command_sequences_by_group(self, group_name: str) -> dict[str, CommandSequence]:
        """
        Get command sequences that match a specific group's tags.

        Parameters
        ----------
        group_name : str
            Name of the command sequence group

        Returns
        -------
        dict[str, CommandSequence]
            Dictionary of sequence names to CommandSequence objects that match the group's tags

        Raises
        ------
        ValueError
            If the group doesn't exist
        """
        if not self.command_sequence_groups or group_name not in self.command_sequence_groups:
            msg = f"Command sequence group '{group_name}' not found in configuration"
            raise ValueError(msg)

        group = self.command_sequence_groups[group_name]
        return self.get_command_sequences_by_tags(group.match_tags)

    # --- New unified sequence helpers ---
    def get_all_sequences(self) -> dict[str, dict[str, Any]]:
        """Return all available sequences from global and device-specific configs.

        Returns
        -------
        dict[str, dict]
            Mapping of sequence name -> info dict with keys:
            - commands: list[str]
            - origin: "global" | "device"
            - sources: list[str] (device names if origin == "device", or ["global"])
            - description: str | None (only for global sequences)
        """
        sequences: dict[str, dict[str, Any]] = {}

        # Add global sequences first (these take precedence)
        if self.global_command_sequences:
            for name, seq in self.global_command_sequences.items():
                sequences[name] = {
                    "commands": list(seq.commands),
                    "origin": "global",
                    "sources": ["global"],
                    "description": getattr(seq, "description", None),
                }

        # Add device-specific sequences if not already defined globally
        if self.devices:
            for dev_name, dev in self.devices.items():
                if not dev.command_sequences:
                    continue
                for name, commands in dev.command_sequences.items():
                    if name not in sequences:
                        sequences[name] = {
                            "commands": list(commands),
                            "origin": "device",
                            "sources": [dev_name],
                            "description": None,
                        }
                    elif sequences[name]["origin"] == "device":
                        # Track additional device sources for same-named sequence
                        sources = sequences[name].setdefault("sources", [])
                        if dev_name not in sources:
                            sources.append(dev_name)
        return sequences

    def resolve_sequence_commands(self, sequence_name: str, device_name: str | None = None) -> list[str] | None:
        """Resolve commands for a sequence name from any origin.

        Parameters
        ----------
        sequence_name : str
            Name of the sequence to resolve
        device_name : str | None
            Device name to use for vendor-specific sequence resolution

        Returns
        -------
        list[str] | None
            List of commands for the sequence, or None if not found

        Resolution order:
        1. Global sequence definitions (highest priority)
        2. Vendor-specific sequences based on device's device_type
        3. Device-specific sequences (lowest priority)
        """
        # 1. Prefer global definition
        if self.global_command_sequences and sequence_name in self.global_command_sequences:
            return list(self.global_command_sequences[sequence_name].commands)

        # 2. Look for vendor-specific sequences
        if device_name and self.devices and device_name in self.devices:
            device = self.devices[device_name]
            vendor_commands = self._resolve_vendor_sequence(sequence_name, device.device_type)
            if vendor_commands:
                return vendor_commands

        # 3. Fall back to any device-defined sequence
        if self.devices:
            for dev in self.devices.values():
                if dev.command_sequences and sequence_name in dev.command_sequences:
                    return list(dev.command_sequences[sequence_name])
        return None

    def _resolve_vendor_sequence(self, sequence_name: str, device_type: str) -> list[str] | None:
        """Resolve vendor-specific sequence commands.

        Parameters
        ----------
        sequence_name : str
            Name of the sequence to resolve
        device_type : str
            Device type (e.g., 'mikrotik_routeros', 'cisco_iosxe')

        Returns
        -------
        list[str] | None
            List of commands for the vendor-specific sequence, or None if not found
        """
        if (
            not self.vendor_sequences
            or device_type not in self.vendor_sequences
            or sequence_name not in self.vendor_sequences[device_type]
        ):
            return None

        vendor_sequence = self.vendor_sequences[device_type][sequence_name]
        return list(vendor_sequence.commands)

    def get_device_groups(self, device_name: str) -> list[str]:
        """
        Get all groups that a device belongs to.

        Parameters
        ----------
        device_name : str
            Name of the device

        Returns
        -------
        list[str]
            List of group names the device belongs to
        """
        device_groups: list[str] = []
        if not self.device_groups or not self.devices:
            return device_groups

        device = self.devices.get(device_name)
        if not device:
            return device_groups

        for group_name, group_config in self.device_groups.items():
            # Check explicit membership
            if group_config.members and device_name in group_config.members:
                device_groups.append(group_name)
                continue

            # Check tag-based membership
            if (group_config.match_tags and
                device.tags and
                any(tag in device.tags for tag in group_config.match_tags)):
                device_groups.append(group_name)

        return device_groups

    def get_group_credentials(self, device_name: str) -> tuple[str | None, str | None]:
        """
        Get group-level credentials for a device using the environment manager.

        Checks all groups the device belongs to and returns the first
        group credentials found, prioritizing by group order.

        Parameters
        ----------
        device_name : str
            Name of the device

        Returns
        -------
        tuple[str | None, str | None]
            Tuple of (username, password) from group credentials, or (None, None)
        """
        device_groups = self.get_device_groups(device_name)

        for group_name in device_groups:
            group = self.device_groups.get(group_name) if self.device_groups else None
            if group and group.credentials:
                # Check for explicit credentials in group config
                if group.credentials.user or group.credentials.password:
                    return (group.credentials.user, group.credentials.password)

                # Check for environment variables for this group
                group_user = EnvironmentCredentialManager.get_group_specific(group_name, "user")
                group_password = EnvironmentCredentialManager.get_group_specific(group_name, "password")
                if group_user or group_password:
                    return (group_user, group_password)

        return (None, None)


def _load_csv_devices(csv_path: Path) -> dict[str, DeviceConfig]:
    """
    Load device configurations from CSV file.
    
    Expected CSV headers: name,host,device_type,description,platform,model,location,tags
    Tags should be semicolon-separated in a single column.
    """
    devices = {}
    
    try:
        with csv_path.open("r", encoding="utf-8") as f:
            reader = csv.DictReader(f)
            
            for row in reader:
                name = row.get("name", "").strip()
                if not name:
                    continue
                    
                # Parse tags from semicolon-separated string
                tags_str = row.get("tags", "").strip()
                tags = [tag.strip() for tag in tags_str.split(";") if tag.strip()] if tags_str else None
                
                device_config = DeviceConfig(
                    host=row.get("host", "").strip(),
                    device_type=row.get("device_type", "mikrotik_routeros").strip(),
                    description=row.get("description", "").strip() or None,
                    platform=row.get("platform", "").strip() or None,
                    model=row.get("model", "").strip() or None,
                    location=row.get("location", "").strip() or None,
                    tags=tags
                )
                
                devices[name] = device_config
                
        logging.debug(f"Loaded {len(devices)} devices from CSV: {csv_path}")
        return devices
        
    except Exception as e:
        logging.warning(f"Failed to load devices from CSV {csv_path}: {e}")
        return {}


def _load_csv_groups(csv_path: Path) -> dict[str, DeviceGroup]:
    """
    Load device group configurations from CSV file.
    
    Expected CSV headers: name,description,members,match_tags
    Members and match_tags should be semicolon-separated.
    """
    groups = {}
    
    try:
        with csv_path.open("r", encoding="utf-8") as f:
            reader = csv.DictReader(f)
            
            for row in reader:
                name = row.get("name", "").strip()
                if not name:
                    continue
                    
                # Parse members from semicolon-separated string
                members_str = row.get("members", "").strip()
                members = [m.strip() for m in members_str.split(";") if m.strip()] if members_str else None
                
                # Parse match_tags from semicolon-separated string  
                tags_str = row.get("match_tags", "").strip()
                match_tags = [tag.strip() for tag in tags_str.split(";") if tag.strip()] if tags_str else None
                
                group_config = DeviceGroup(
                    description=row.get("description", "").strip(),
                    members=members,
                    match_tags=match_tags
                )
                
                groups[name] = group_config
                
        logging.debug(f"Loaded {len(groups)} groups from CSV: {csv_path}")
        return groups
        
    except Exception as e:
        logging.warning(f"Failed to load groups from CSV {csv_path}: {e}")
        return {}


def _load_csv_sequences(csv_path: Path) -> dict[str, CommandSequence]:
    """
    Load command sequence configurations from CSV file.
    
    Expected CSV headers: name,description,commands,tags
    Commands and tags should be semicolon-separated.
    """
    sequences = {}
    
    try:
        with csv_path.open("r", encoding="utf-8") as f:
            reader = csv.DictReader(f)
            
            for row in reader:
                name = row.get("name", "").strip()
                if not name:
                    continue
                    
                # Parse commands from semicolon-separated string
                commands_str = row.get("commands", "").strip()
                commands = [cmd.strip() for cmd in commands_str.split(";") if cmd.strip()]
                
                if not commands:
                    logging.warning(f"Sequence '{name}' has no commands, skipping")
                    continue
                
                # Parse tags from semicolon-separated string
                tags_str = row.get("tags", "").strip()
                tags = [tag.strip() for tag in tags_str.split(";") if tag.strip()] if tags_str else None
                
                sequence_config = CommandSequence(
                    description=row.get("description", "").strip(),
                    commands=commands,
                    tags=tags
                )
                
                sequences[name] = sequence_config
                
        logging.debug(f"Loaded {len(sequences)} sequences from CSV: {csv_path}")
        return sequences
        
    except Exception as e:
        logging.warning(f"Failed to load sequences from CSV {csv_path}: {e}")
        return {}


def _discover_config_files(config_dir: Path, config_type: str) -> list[Path]:
    """
    Discover configuration files of a specific type in config directory and subdirectories.
    
    Looks for both YAML and CSV files in:
    - config_dir/{config_type}.yml
    - config_dir/{config_type}.csv  
    - config_dir/{config_type}/{config_type}.yml
    - config_dir/{config_type}/{config_type}.csv
    - config_dir/{config_type}/*.yml
    - config_dir/{config_type}/*.csv
    """
    files = []
    
    # Main config file in root
    for ext in [".yml", ".yaml", ".csv"]:
        main_file = config_dir / f"{config_type}{ext}"
        if main_file.exists():
            files.append(main_file)
    
    # Subdirectory files
    subdir = config_dir / config_type
    if subdir.exists() and subdir.is_dir():
        # Main file in subdirectory
        for ext in [".yml", ".yaml", ".csv"]:
            sub_main_file = subdir / f"{config_type}{ext}"
            if sub_main_file.exists():
                files.append(sub_main_file)
        
        # All yaml/csv files in subdirectory
        for pattern in ["*.yml", "*.yaml", "*.csv"]:
            files.extend(subdir.glob(pattern))
    
    # Remove duplicates while preserving order
    seen = set()
    unique_files = []
    for f in files:
        if f not in seen:
            seen.add(f)
            unique_files.append(f)
    
    return unique_files


def _merge_configs(base_config: dict[str, Any], override_config: dict[str, Any]) -> dict[str, Any]:
    """
    Merge two configuration dictionaries with override precedence.
    
    More specific configs (from subdirectories or later files) override general ones.
    """
    merged = base_config.copy()
    
    for key, value in override_config.items():
        if key in merged and isinstance(merged[key], dict) and isinstance(value, dict):
            # Recursively merge nested dictionaries
            merged[key] = _merge_configs(merged[key], value)
        else:
            # Override with new value
            merged[key] = value
    
    return merged


def _load_csv_devices(csv_path: Path) -> dict[str, DeviceConfig]:
    """
    Load device configurations from CSV file.

    Expected CSV headers: name,host,device_type,description,platform,model,location,tags
    Tags should be semicolon-separated in a single column.
    """
    devices = {}

    try:
        with csv_path.open("r", encoding="utf-8") as f:
            reader = csv.DictReader(f)

            for row in reader:
                name = row.get("name", "").strip()
                if not name:
                    continue

                # Parse tags from semicolon-separated string
                tags_str = row.get("tags", "").strip()
                tags = [tag.strip() for tag in tags_str.split(";") if tag.strip()] if tags_str else None

                device_config = DeviceConfig(
                    host=row.get("host", "").strip(),
                    device_type=row.get("device_type", "mikrotik_routeros").strip(),
                    description=row.get("description", "").strip() or None,
                    platform=row.get("platform", "").strip() or None,
                    model=row.get("model", "").strip() or None,
                    location=row.get("location", "").strip() or None,
                    tags=tags,
                )

                devices[name] = device_config

        logging.debug(f"Loaded {len(devices)} devices from CSV: {csv_path}")
        return devices

    except Exception as e:
        logging.warning(f"Failed to load devices from CSV {csv_path}: {e}")
        return {}


def _load_csv_groups(csv_path: Path) -> dict[str, DeviceGroup]:
    """
    Load device group configurations from CSV file.

    Expected CSV headers: name,description,members,match_tags
    Members and match_tags should be semicolon-separated.
    """
    groups = {}

    try:
        with csv_path.open("r", encoding="utf-8") as f:
            reader = csv.DictReader(f)

            for row in reader:
                name = row.get("name", "").strip()
                if not name:
                    continue

                # Parse members from semicolon-separated string
                members_str = row.get("members", "").strip()
                members = [m.strip() for m in members_str.split(";") if m.strip()] if members_str else None

                # Parse match_tags from semicolon-separated string
                tags_str = row.get("match_tags", "").strip()
                match_tags = [tag.strip() for tag in tags_str.split(";") if tag.strip()] if tags_str else None

                group_config = DeviceGroup(
                    description=row.get("description", "").strip(), members=members, match_tags=match_tags
                )

                groups[name] = group_config

        logging.debug(f"Loaded {len(groups)} groups from CSV: {csv_path}")
        return groups

    except Exception as e:
        logging.warning(f"Failed to load groups from CSV {csv_path}: {e}")
        return {}


def _load_csv_sequences(csv_path: Path) -> dict[str, CommandSequence]:
    """
    Load command sequence configurations from CSV file.

    Expected CSV headers: name,description,commands,tags
    Commands and tags should be semicolon-separated.
    """
    sequences = {}

    try:
        with csv_path.open("r", encoding="utf-8") as f:
            reader = csv.DictReader(f)

            for row in reader:
                name = row.get("name", "").strip()
                if not name:
                    continue

                # Parse commands from semicolon-separated string
                commands_str = row.get("commands", "").strip()
                commands = [cmd.strip() for cmd in commands_str.split(";") if cmd.strip()]

                if not commands:
                    logging.warning(f"Sequence '{name}' has no commands, skipping")
                    continue

                # Parse tags from semicolon-separated string
                tags_str = row.get("tags", "").strip()
                tags = [tag.strip() for tag in tags_str.split(";") if tag.strip()] if tags_str else None

                sequence_config = CommandSequence(
                    description=row.get("description", "").strip(), commands=commands, tags=tags
                )

                sequences[name] = sequence_config

        logging.debug(f"Loaded {len(sequences)} sequences from CSV: {csv_path}")
        return sequences

    except Exception as e:
        logging.warning(f"Failed to load sequences from CSV {csv_path}: {e}")
        return {}


def _discover_config_files(config_dir: Path, config_type: str) -> list[Path]:
    """
    Discover configuration files of a specific type in config directory and subdirectories.

    Looks for both YAML and CSV files in:
    - config_dir/{config_type}.yml
    - config_dir/{config_type}.csv
    - config_dir/{config_type}/{config_type}.yml
    - config_dir/{config_type}/{config_type}.csv
    - config_dir/{config_type}/*.yml
    - config_dir/{config_type}/*.csv
    """
    files = []

    # Main config file in root
    for ext in [".yml", ".yaml", ".csv"]:
        main_file = config_dir / f"{config_type}{ext}"
        if main_file.exists():
            files.append(main_file)

    # Subdirectory files
    subdir = config_dir / config_type
    if subdir.exists() and subdir.is_dir():
        # Main file in subdirectory
        for ext in [".yml", ".yaml", ".csv"]:
            sub_main_file = subdir / f"{config_type}{ext}"
            if sub_main_file.exists():
                files.append(sub_main_file)

        # All yaml/csv files in subdirectory
        for pattern in ["*.yml", "*.yaml", "*.csv"]:
            files.extend(subdir.glob(pattern))

    # Remove duplicates while preserving order
    seen = set()
    unique_files = []
    for f in files:
        if f not in seen:
            seen.add(f)
            unique_files.append(f)

    return unique_files


def _merge_configs(base_config: dict[str, Any], override_config: dict[str, Any]) -> dict[str, Any]:
    """
    Merge two configuration dictionaries with override precedence.

    More specific configs (from subdirectories or later files) override general ones.
    """
    merged = base_config.copy()

    for key, value in override_config.items():
        if key in merged and isinstance(merged[key], dict) and isinstance(value, dict):
            # Recursively merge nested dictionaries
            merged[key] = _merge_configs(merged[key], value)
        else:
            # Override with new value
            merged[key] = value

    return merged


def load_config(config_path: str | Path) -> NetworkConfig:
    """
    Load and validate configuration from YAML file(s).

    Supports both:
    1. New modular config: config_path as directory containing config/, devices.yml,
       groups.yml, sequences.yml
    2. Legacy monolithic: config_path as single devices.yml file

    Additionally loads environment variables from .env files before loading config.
    """
    config_path = Path(config_path)
    original_path = config_path  # Keep track of original user input

    # Load .env files first to make environment variables available for credential resolution
    load_dotenv_files(config_path)

    # Check for new modular configuration structure
    if config_path.name in ["config", "config/"]:
        # Direct config directory path
        config_dir = config_path
        if not config_dir.exists():
            msg = f"Configuration directory not found: {config_dir}"
            raise FileNotFoundError(msg)
        return load_modular_config(config_dir)

    # If user provided an explicit file path that doesn't exist, fail immediately
    if not config_path.exists() and str(original_path) not in ["config", "devices.yml"]:
        # User specified an explicit path that doesn't exist
        msg = f"Configuration file not found: {config_path}"
        raise FileNotFoundError(msg)

    # Check if config_path is a directory or if config/ directory exists alongside it
    if config_path.is_dir():
        # Support directories that directly contain the modular files (config.yml, devices.yml, ...)
        direct_config_file = config_path / "config.yml"
        direct_devices_file = config_path / "devices.yml"
        if direct_config_file.exists() and direct_devices_file.exists():
            return load_modular_config(config_path)
        # Also support nested "config/" directory inside the provided directory
        config_dir = config_path / "config"
    else:
        config_dir = config_path.parent / "config"

    # Try modular config first (nested config/ next to provided path)
    if config_dir.exists() and config_dir.is_dir():
        return load_modular_config(config_dir)

    # Legacy monolithic config - if file exists, load it
    if config_path.exists():
        return load_legacy_config(config_path)

    # Only try fallback paths for default config names
    if str(original_path) in ["config", "devices.yml"]:
        possible_paths = [
            Path("config/config.yml"),  # Modular config
            Path("devices.yml"),  # Legacy config in root
        ]

        for path in possible_paths:
            if path.exists():
                if path.name == "config.yml" and path.parent.name == "config":
                    return load_modular_config(path.parent)
                else:
                    return load_legacy_config(path)

    # If we get here, nothing was found
    msg = f"Configuration file not found: {config_path}"
    raise FileNotFoundError(msg)


def load_modular_config(config_dir: Path) -> NetworkConfig:
    """Load configuration from modular config directory structure with enhanced discovery."""
    try:
        # Load main config
        config_file = config_dir / "config.yml"
        if not config_file.exists():
            msg = f"Main config file not found: {config_file}"
            raise FileNotFoundError(msg)

        with config_file.open("r", encoding="utf-8") as f:
            main_config: dict[str, Any] = yaml.safe_load(f) or {}

        # Enhanced device loading with CSV support and subdirectory discovery
        all_devices = {}
        device_defaults = {}
        device_files = _discover_config_files(config_dir, "devices")
<<<<<<< HEAD
        
=======

>>>>>>> 6109198d
        # Load defaults first
        devices_dir = config_dir / "devices"
        if devices_dir.exists():
            defaults_file = devices_dir / "_defaults.yml"
            if defaults_file.exists():
                try:
                    with defaults_file.open("r", encoding="utf-8") as f:
                        defaults_config: dict[str, Any] = yaml.safe_load(f) or {}
                        device_defaults = defaults_config.get("defaults", {})
                except yaml.YAMLError as e:
                    logging.warning(f"Invalid YAML in defaults file {defaults_file}: {e}")
<<<<<<< HEAD
        
=======

>>>>>>> 6109198d
        # Load device files
        for device_file in device_files:
            # Skip defaults file as it's handled separately
            if device_file.name == "_defaults.yml":
                continue
<<<<<<< HEAD
                
=======

>>>>>>> 6109198d
            if device_file.suffix.lower() == ".csv":
                file_devices = _load_csv_devices(device_file)
                # Apply defaults to CSV devices
                for _device_name, device_config in file_devices.items():
                    for key, default_value in device_defaults.items():
                        if key not in device_config:
                            device_config[key] = default_value
                all_devices.update(file_devices)
            else:
                try:
                    with device_file.open("r", encoding="utf-8") as f:
                        device_yaml_config: dict[str, Any] = yaml.safe_load(f) or {}
                        file_devices = device_yaml_config.get("devices", {})
                        if isinstance(file_devices, dict):
                            # Apply defaults to YAML devices
                            for _device_name, device_config in file_devices.items():
                                for key, default_value in device_defaults.items():
                                    if key not in device_config:
                                        device_config[key] = default_value
                            all_devices.update(file_devices)
                        else:
                            logging.warning(f"Invalid devices structure in {device_file}, skipping")
                except yaml.YAMLError as e:
                    logging.warning(f"Invalid YAML in {device_file}: {e}")

        # Enhanced group loading with CSV support and subdirectory discovery
        all_groups = {}
        group_files = _discover_config_files(config_dir, "groups")
<<<<<<< HEAD
        
=======

>>>>>>> 6109198d
        for group_file in group_files:
            if group_file.suffix.lower() == ".csv":
                file_groups = _load_csv_groups(group_file)
                all_groups.update(file_groups)
            else:
                try:
                    with group_file.open("r", encoding="utf-8") as f:
                        group_yaml_config: dict[str, Any] = yaml.safe_load(f) or {}
                        file_groups = group_yaml_config.get("groups", {})
                        if isinstance(file_groups, dict):
                            all_groups.update(file_groups)
                        else:
                            logging.warning(f"Invalid groups structure in {group_file}, skipping")
                except yaml.YAMLError as e:
                    logging.warning(f"Invalid YAML in {group_file}: {e}")
<<<<<<< HEAD

        # Enhanced sequence loading with CSV support and subdirectory discovery
        all_sequences = {}
        sequence_files = _discover_config_files(config_dir, "sequences")
        sequences_config: dict[str, Any] = {}
        
        for seq_file in sequence_files:
            if seq_file.suffix.lower() == ".csv":
                file_sequences = _load_csv_sequences(seq_file)
                all_sequences.update(file_sequences)
            else:
                try:
                    with seq_file.open("r", encoding="utf-8") as f:
                        seq_yaml_config: dict[str, Any] = yaml.safe_load(f) or {}
                        
=======

        # Enhanced sequence loading with CSV support and subdirectory discovery
        all_sequences = {}
        sequence_files = _discover_config_files(config_dir, "sequences")
        sequences_config: dict[str, Any] = {}

        for seq_file in sequence_files:
            if seq_file.suffix.lower() == ".csv":
                file_sequences = _load_csv_sequences(seq_file)
                all_sequences.update(file_sequences)
            else:
                try:
                    with seq_file.open("r", encoding="utf-8") as f:
                        seq_yaml_config: dict[str, Any] = yaml.safe_load(f) or {}

>>>>>>> 6109198d
                        # Extract sequences
                        file_sequences = seq_yaml_config.get("sequences", {})
                        if isinstance(file_sequences, dict):
                            all_sequences.update(file_sequences)
<<<<<<< HEAD
                        
=======

>>>>>>> 6109198d
                        # Keep track of other sequence config for vendor sequences
                        if not sequences_config:
                            sequences_config = seq_yaml_config
                        else:
                            sequences_config = _merge_configs(sequences_config, seq_yaml_config)
<<<<<<< HEAD
                            
=======

>>>>>>> 6109198d
                except yaml.YAMLError as e:
                    logging.warning(f"Invalid YAML in {seq_file}: {e}")

        # Load vendor-specific sequences
        vendor_sequences = _load_vendor_sequences(config_dir, sequences_config)

        # Merge all configs into the expected format
        merged_config: dict[str, Any] = {
            "general": main_config.get("general", {}),
            "devices": all_devices,
            "device_groups": all_groups,
            "global_command_sequences": all_sequences,
            "vendor_platforms": sequences_config.get("vendor_platforms", {}),
            "vendor_sequences": vendor_sequences,
        }

        logging.debug(f"Loaded modular configuration from {config_dir}")
        logging.debug(f"  - Devices: {len(all_devices)}")
        logging.debug(f"  - Groups: {len(all_groups)}")
        logging.debug(f"  - Sequences: {len(all_sequences)}")
<<<<<<< HEAD
        
=======

>>>>>>> 6109198d
        return NetworkConfig(**merged_config)

    except yaml.YAMLError as e:
        msg = f"Invalid YAML in modular configuration: {config_dir}"
        raise ValueError(msg) from e
    except FileNotFoundError:
        # Re-raise FileNotFoundError as-is for missing config files
        raise
    except Exception as e:
        msg = f"Failed to load modular configuration from {config_dir}: {e}"
        raise ValueError(msg) from e


def _load_vendor_sequences(config_dir: Path, sequences_config: dict[str, Any]) -> dict[str, dict[str, VendorSequence]]:
    """Load vendor-specific sequences from sequences directory."""
    vendor_sequences: dict[str, dict[str, VendorSequence]] = {}

    # Get vendor platform configurations
    vendor_platforms = sequences_config.get("vendor_platforms", {})

    for platform_name, platform_config in vendor_platforms.items():
        platform_sequences: dict[str, VendorSequence] = {}

        # Build path to vendor sequences
        sequence_path = config_dir / platform_config.get("sequence_path", "")

        if not sequence_path.exists():
            logging.debug(f"Vendor sequence path not found: {sequence_path}")
            continue

        # Load default sequence files for this vendor
        default_files = platform_config.get("default_files", ["common.yml"])

        for sequence_file in default_files:
            vendor_file_path = sequence_path / sequence_file

            if not vendor_file_path.exists():
                logging.debug(f"Vendor sequence file not found: {vendor_file_path}")
                continue

            try:
                with vendor_file_path.open("r", encoding="utf-8") as f:
                    vendor_config: dict[str, Any] = yaml.safe_load(f) or {}

                # Load sequences from the vendor file
                sequences = vendor_config.get("sequences", {})
                for seq_name, seq_data in sequences.items():
                    platform_sequences[seq_name] = VendorSequence(**seq_data)

                logging.debug(f"Loaded {len(sequences)} sequences for {platform_name} " f"from {vendor_file_path}")

            except yaml.YAMLError as e:
                logging.warning(f"Invalid YAML in vendor sequence file {vendor_file_path}: {e}")
                continue
            except Exception as e:
                logging.warning(f"Failed to load vendor sequence file {vendor_file_path}: {e}")
                continue

        if platform_sequences:
            vendor_sequences[platform_name] = platform_sequences

    return vendor_sequences


def load_legacy_config(config_path: Path) -> NetworkConfig:
    """Load configuration from legacy monolithic YAML file."""
    try:
        with config_path.open("r", encoding="utf-8") as f:
            raw_config: dict[str, Any] = yaml.safe_load(f) or {}

        # Log config loading for debugging
        logging.debug(f"Loaded legacy configuration from {config_path}")

        return NetworkConfig(**raw_config)

    except yaml.YAMLError as e:
        msg = f"Invalid YAML in configuration file: {config_path}"
        raise ValueError(msg) from e
    except Exception as e:
        msg = f"Failed to load configuration from {config_path}: {e}"
        raise ValueError(msg) from e<|MERGE_RESOLUTION|>--- conflicted
+++ resolved
@@ -16,49 +16,10 @@
 from pydantic import BaseModel, field_validator
 
 from network_toolkit.exceptions import NetworkToolkitError
-<<<<<<< HEAD
-from network_toolkit.credentials import ConnectionParameterBuilder, EnvironmentCredentialManager
-=======
-
-
-def get_env_credential(device_name: str | None = None, credential_type: str = "user") -> str | None:
-    """
-    Get credentials from environment variables or .env files.
-
-    Supports both device-specific and default credentials:
-    - Device-specific: NT_{DEVICE_NAME}_{USER|PASSWORD}
-    - Default: NT_DEFAULT_{USER|PASSWORD}
-
-    The function looks for credentials in the following order:
-    1. Environment variables (runtime environment)
-    2. .env file in current working directory
-    3. .env file in the same directory as the config file
-
-    Parameters
-    ----------
-    device_name : str | None
-        Name of the device (will be converted to uppercase for env var lookup)
-    credential_type : str
-        Type of credential: "user" or "password"
-
-    Returns
-    -------
-    str | None
-        The credential value or None if not found
-    """
-    credential_type = credential_type.upper()
-
-    # Try device-specific credential first
-    if device_name:
-        device_env_var = f"NT_{device_name.upper().replace('-', '_')}_{credential_type}"
-        value = os.getenv(device_env_var)
-        if value:
-            return value
-
-    # Fall back to default credential
-    default_env_var = f"NT_DEFAULT_{credential_type}"
-    return os.getenv(default_env_var)
->>>>>>> 6109198d
+from network_toolkit.credentials import (
+    ConnectionParameterBuilder,
+    EnvironmentCredentialManager,
+)
 
 
 def load_dotenv_files(config_path: Path | None = None) -> None:
@@ -75,9 +36,9 @@
     config_path : Path | None
         Path to the configuration file (used to locate adjacent .env file)
     """
-    # Store any existing NT_* environment variables to preserve their precedence
+    # Store any existing NW_* environment variables to preserve their precedence
     # These are the "real" environment variables that should have highest priority
-    original_nt_vars = {k: v for k, v in os.environ.items() if k.startswith("NT_")}
+    original_nw_vars = {k: v for k, v in os.environ.items() if k.startswith("NW_")}
 
     # Load .env from current working directory first (lowest priority)
     cwd_env = Path.cwd() / ".env"
@@ -96,7 +57,7 @@
 
     # Finally, restore any environment variables that existed BEFORE we started loading .env files
     # This ensures that environment variables set by the user have the highest precedence
-    for key, value in original_nt_vars.items():
+    for key, value in original_nw_vars.items():
         os.environ[key] = value
 
 
@@ -143,33 +104,23 @@
 
     @property
     def default_user(self) -> str:
-<<<<<<< HEAD
         """Get default username from environment variable."""
         user = EnvironmentCredentialManager.get_default("user")
         if not user:
-            msg = "Default username not found in environment. Please set NW_USER_DEFAULT environment variable."
-=======
-        """Get default username from environment variable or .env file."""
-        user = get_env_credential(credential_type="user")
-        if not user:
-            msg = "Default username not found in environment or .env file. Please set NT_DEFAULT_USER environment variable or add it to a .env file."
->>>>>>> 6109198d
+            msg = (
+                "Default username not found in environment. Please set NW_USER_DEFAULT environment variable."
+            )
             raise ValueError(msg)
         return user
 
     @property
     def default_password(self) -> str:
-<<<<<<< HEAD
         """Get default password from environment variable."""
         password = EnvironmentCredentialManager.get_default("password")
         if not password:
-            msg = "Default password not found in environment. Please set NW_PASSWORD_DEFAULT environment variable."
-=======
-        """Get default password from environment variable or .env file."""
-        password = get_env_credential(credential_type="password")
-        if not password:
-            msg = "Default password not found in environment or .env file. Please set NT_DEFAULT_PASSWORD environment variable or add it to a .env file."
->>>>>>> 6109198d
+            msg = (
+                "Default password not found in environment. Please set NW_PASSWORD_DEFAULT environment variable."
+            )
             raise ValueError(msg)
         return password
 
@@ -354,7 +305,7 @@
             raise NetworkToolkitError(msg, details={"group": group_name})
 
         group = self.device_groups[group_name]
-        members = []
+        members: list[str] = []
 
         # Direct members
         if group.members:
@@ -406,7 +357,7 @@
         if not self.global_command_sequences:
             return {}
 
-        matching_sequences = {}
+        matching_sequences: dict[str, CommandSequence] = {}
         for sequence_name, sequence in self.global_command_sequences.items():
             if sequence.tags and any(tag in sequence.tags for tag in tags):
                 matching_sequences[sequence_name] = sequence
@@ -495,7 +446,9 @@
                             sources.append(dev_name)
         return sequences
 
-    def resolve_sequence_commands(self, sequence_name: str, device_name: str | None = None) -> list[str] | None:
+    def resolve_sequence_commands(
+        self, sequence_name: str, device_name: str | None = None
+    ) -> list[str] | None:
         """Resolve commands for a sequence name from any origin.
 
         Parameters
@@ -576,20 +529,22 @@
         if not self.device_groups or not self.devices:
             return device_groups
 
-        device = self.devices.get(device_name)
+        device = self.devices.get(device_name) if self.devices else None
         if not device:
             return device_groups
 
-        for group_name, group_config in self.device_groups.items():
+        for group_name, group_config in (self.device_groups or {}).items():
             # Check explicit membership
             if group_config.members and device_name in group_config.members:
                 device_groups.append(group_name)
                 continue
 
             # Check tag-based membership
-            if (group_config.match_tags and
-                device.tags and
-                any(tag in device.tags for tag in group_config.match_tags)):
+            if (
+                group_config.match_tags
+                and device.tags
+                and any(tag in device.tags for tag in group_config.match_tags)
+            ):
                 device_groups.append(group_name)
 
         return device_groups
@@ -629,207 +584,16 @@
         return (None, None)
 
 
+# CSV/Discovery/Merge helpers
+
 def _load_csv_devices(csv_path: Path) -> dict[str, DeviceConfig]:
     """
     Load device configurations from CSV file.
-    
+
     Expected CSV headers: name,host,device_type,description,platform,model,location,tags
     Tags should be semicolon-separated in a single column.
     """
-    devices = {}
-    
-    try:
-        with csv_path.open("r", encoding="utf-8") as f:
-            reader = csv.DictReader(f)
-            
-            for row in reader:
-                name = row.get("name", "").strip()
-                if not name:
-                    continue
-                    
-                # Parse tags from semicolon-separated string
-                tags_str = row.get("tags", "").strip()
-                tags = [tag.strip() for tag in tags_str.split(";") if tag.strip()] if tags_str else None
-                
-                device_config = DeviceConfig(
-                    host=row.get("host", "").strip(),
-                    device_type=row.get("device_type", "mikrotik_routeros").strip(),
-                    description=row.get("description", "").strip() or None,
-                    platform=row.get("platform", "").strip() or None,
-                    model=row.get("model", "").strip() or None,
-                    location=row.get("location", "").strip() or None,
-                    tags=tags
-                )
-                
-                devices[name] = device_config
-                
-        logging.debug(f"Loaded {len(devices)} devices from CSV: {csv_path}")
-        return devices
-        
-    except Exception as e:
-        logging.warning(f"Failed to load devices from CSV {csv_path}: {e}")
-        return {}
-
-
-def _load_csv_groups(csv_path: Path) -> dict[str, DeviceGroup]:
-    """
-    Load device group configurations from CSV file.
-    
-    Expected CSV headers: name,description,members,match_tags
-    Members and match_tags should be semicolon-separated.
-    """
-    groups = {}
-    
-    try:
-        with csv_path.open("r", encoding="utf-8") as f:
-            reader = csv.DictReader(f)
-            
-            for row in reader:
-                name = row.get("name", "").strip()
-                if not name:
-                    continue
-                    
-                # Parse members from semicolon-separated string
-                members_str = row.get("members", "").strip()
-                members = [m.strip() for m in members_str.split(";") if m.strip()] if members_str else None
-                
-                # Parse match_tags from semicolon-separated string  
-                tags_str = row.get("match_tags", "").strip()
-                match_tags = [tag.strip() for tag in tags_str.split(";") if tag.strip()] if tags_str else None
-                
-                group_config = DeviceGroup(
-                    description=row.get("description", "").strip(),
-                    members=members,
-                    match_tags=match_tags
-                )
-                
-                groups[name] = group_config
-                
-        logging.debug(f"Loaded {len(groups)} groups from CSV: {csv_path}")
-        return groups
-        
-    except Exception as e:
-        logging.warning(f"Failed to load groups from CSV {csv_path}: {e}")
-        return {}
-
-
-def _load_csv_sequences(csv_path: Path) -> dict[str, CommandSequence]:
-    """
-    Load command sequence configurations from CSV file.
-    
-    Expected CSV headers: name,description,commands,tags
-    Commands and tags should be semicolon-separated.
-    """
-    sequences = {}
-    
-    try:
-        with csv_path.open("r", encoding="utf-8") as f:
-            reader = csv.DictReader(f)
-            
-            for row in reader:
-                name = row.get("name", "").strip()
-                if not name:
-                    continue
-                    
-                # Parse commands from semicolon-separated string
-                commands_str = row.get("commands", "").strip()
-                commands = [cmd.strip() for cmd in commands_str.split(";") if cmd.strip()]
-                
-                if not commands:
-                    logging.warning(f"Sequence '{name}' has no commands, skipping")
-                    continue
-                
-                # Parse tags from semicolon-separated string
-                tags_str = row.get("tags", "").strip()
-                tags = [tag.strip() for tag in tags_str.split(";") if tag.strip()] if tags_str else None
-                
-                sequence_config = CommandSequence(
-                    description=row.get("description", "").strip(),
-                    commands=commands,
-                    tags=tags
-                )
-                
-                sequences[name] = sequence_config
-                
-        logging.debug(f"Loaded {len(sequences)} sequences from CSV: {csv_path}")
-        return sequences
-        
-    except Exception as e:
-        logging.warning(f"Failed to load sequences from CSV {csv_path}: {e}")
-        return {}
-
-
-def _discover_config_files(config_dir: Path, config_type: str) -> list[Path]:
-    """
-    Discover configuration files of a specific type in config directory and subdirectories.
-    
-    Looks for both YAML and CSV files in:
-    - config_dir/{config_type}.yml
-    - config_dir/{config_type}.csv  
-    - config_dir/{config_type}/{config_type}.yml
-    - config_dir/{config_type}/{config_type}.csv
-    - config_dir/{config_type}/*.yml
-    - config_dir/{config_type}/*.csv
-    """
-    files = []
-    
-    # Main config file in root
-    for ext in [".yml", ".yaml", ".csv"]:
-        main_file = config_dir / f"{config_type}{ext}"
-        if main_file.exists():
-            files.append(main_file)
-    
-    # Subdirectory files
-    subdir = config_dir / config_type
-    if subdir.exists() and subdir.is_dir():
-        # Main file in subdirectory
-        for ext in [".yml", ".yaml", ".csv"]:
-            sub_main_file = subdir / f"{config_type}{ext}"
-            if sub_main_file.exists():
-                files.append(sub_main_file)
-        
-        # All yaml/csv files in subdirectory
-        for pattern in ["*.yml", "*.yaml", "*.csv"]:
-            files.extend(subdir.glob(pattern))
-    
-    # Remove duplicates while preserving order
-    seen = set()
-    unique_files = []
-    for f in files:
-        if f not in seen:
-            seen.add(f)
-            unique_files.append(f)
-    
-    return unique_files
-
-
-def _merge_configs(base_config: dict[str, Any], override_config: dict[str, Any]) -> dict[str, Any]:
-    """
-    Merge two configuration dictionaries with override precedence.
-    
-    More specific configs (from subdirectories or later files) override general ones.
-    """
-    merged = base_config.copy()
-    
-    for key, value in override_config.items():
-        if key in merged and isinstance(merged[key], dict) and isinstance(value, dict):
-            # Recursively merge nested dictionaries
-            merged[key] = _merge_configs(merged[key], value)
-        else:
-            # Override with new value
-            merged[key] = value
-    
-    return merged
-
-
-def _load_csv_devices(csv_path: Path) -> dict[str, DeviceConfig]:
-    """
-    Load device configurations from CSV file.
-
-    Expected CSV headers: name,host,device_type,description,platform,model,location,tags
-    Tags should be semicolon-separated in a single column.
-    """
-    devices = {}
+    devices: dict[str, DeviceConfig] = {}
 
     try:
         with csv_path.open("r", encoding="utf-8") as f:
@@ -859,7 +623,7 @@
         logging.debug(f"Loaded {len(devices)} devices from CSV: {csv_path}")
         return devices
 
-    except Exception as e:
+    except Exception as e:  # pragma: no cover - robustness
         logging.warning(f"Failed to load devices from CSV {csv_path}: {e}")
         return {}
 
@@ -871,7 +635,7 @@
     Expected CSV headers: name,description,members,match_tags
     Members and match_tags should be semicolon-separated.
     """
-    groups = {}
+    groups: dict[str, DeviceGroup] = {}
 
     try:
         with csv_path.open("r", encoding="utf-8") as f:
@@ -891,7 +655,9 @@
                 match_tags = [tag.strip() for tag in tags_str.split(";") if tag.strip()] if tags_str else None
 
                 group_config = DeviceGroup(
-                    description=row.get("description", "").strip(), members=members, match_tags=match_tags
+                    description=row.get("description", "").strip(),
+                    members=members,
+                    match_tags=match_tags,
                 )
 
                 groups[name] = group_config
@@ -899,7 +665,7 @@
         logging.debug(f"Loaded {len(groups)} groups from CSV: {csv_path}")
         return groups
 
-    except Exception as e:
+    except Exception as e:  # pragma: no cover - robustness
         logging.warning(f"Failed to load groups from CSV {csv_path}: {e}")
         return {}
 
@@ -911,7 +677,7 @@
     Expected CSV headers: name,description,commands,tags
     Commands and tags should be semicolon-separated.
     """
-    sequences = {}
+    sequences: dict[str, CommandSequence] = {}
 
     try:
         with csv_path.open("r", encoding="utf-8") as f:
@@ -935,7 +701,9 @@
                 tags = [tag.strip() for tag in tags_str.split(";") if tag.strip()] if tags_str else None
 
                 sequence_config = CommandSequence(
-                    description=row.get("description", "").strip(), commands=commands, tags=tags
+                    description=row.get("description", "").strip(),
+                    commands=commands,
+                    tags=tags,
                 )
 
                 sequences[name] = sequence_config
@@ -943,7 +711,7 @@
         logging.debug(f"Loaded {len(sequences)} sequences from CSV: {csv_path}")
         return sequences
 
-    except Exception as e:
+    except Exception as e:  # pragma: no cover - robustness
         logging.warning(f"Failed to load sequences from CSV {csv_path}: {e}")
         return {}
 
@@ -960,7 +728,7 @@
     - config_dir/{config_type}/*.yml
     - config_dir/{config_type}/*.csv
     """
-    files = []
+    files: list[Path] = []
 
     # Main config file in root
     for ext in [".yml", ".yaml", ".csv"]:
@@ -982,8 +750,8 @@
             files.extend(subdir.glob(pattern))
 
     # Remove duplicates while preserving order
-    seen = set()
-    unique_files = []
+    seen: set[Path] = set()
+    unique_files: list[Path] = []
     for f in files:
         if f not in seen:
             seen.add(f)
@@ -1095,14 +863,10 @@
             main_config: dict[str, Any] = yaml.safe_load(f) or {}
 
         # Enhanced device loading with CSV support and subdirectory discovery
-        all_devices = {}
-        device_defaults = {}
+        all_devices: dict[str, Any] = {}
+        device_defaults: dict[str, Any] = {}
         device_files = _discover_config_files(config_dir, "devices")
-<<<<<<< HEAD
-        
-=======
-
->>>>>>> 6109198d
+
         # Load defaults first
         devices_dir = config_dir / "devices"
         if devices_dir.exists():
@@ -1114,28 +878,20 @@
                         device_defaults = defaults_config.get("defaults", {})
                 except yaml.YAMLError as e:
                     logging.warning(f"Invalid YAML in defaults file {defaults_file}: {e}")
-<<<<<<< HEAD
-        
-=======
-
->>>>>>> 6109198d
+
         # Load device files
         for device_file in device_files:
             # Skip defaults file as it's handled separately
             if device_file.name == "_defaults.yml":
                 continue
-<<<<<<< HEAD
-                
-=======
-
->>>>>>> 6109198d
+
             if device_file.suffix.lower() == ".csv":
                 file_devices = _load_csv_devices(device_file)
                 # Apply defaults to CSV devices
                 for _device_name, device_config in file_devices.items():
                     for key, default_value in device_defaults.items():
-                        if key not in device_config:
-                            device_config[key] = default_value
+                        if getattr(device_config, key, None) is None:
+                            setattr(device_config, key, default_value)
                 all_devices.update(file_devices)
             else:
                 try:
@@ -1150,18 +906,16 @@
                                         device_config[key] = default_value
                             all_devices.update(file_devices)
                         else:
-                            logging.warning(f"Invalid devices structure in {device_file}, skipping")
+                            logging.warning(
+                                f"Invalid devices structure in {device_file}, skipping"
+                            )
                 except yaml.YAMLError as e:
                     logging.warning(f"Invalid YAML in {device_file}: {e}")
 
         # Enhanced group loading with CSV support and subdirectory discovery
-        all_groups = {}
+        all_groups: dict[str, Any] = {}
         group_files = _discover_config_files(config_dir, "groups")
-<<<<<<< HEAD
-        
-=======
-
->>>>>>> 6109198d
+
         for group_file in group_files:
             if group_file.suffix.lower() == ".csv":
                 file_groups = _load_csv_groups(group_file)
@@ -1174,16 +928,17 @@
                         if isinstance(file_groups, dict):
                             all_groups.update(file_groups)
                         else:
-                            logging.warning(f"Invalid groups structure in {group_file}, skipping")
+                            logging.warning(
+                                f"Invalid groups structure in {group_file}, skipping"
+                            )
                 except yaml.YAMLError as e:
                     logging.warning(f"Invalid YAML in {group_file}: {e}")
-<<<<<<< HEAD
 
         # Enhanced sequence loading with CSV support and subdirectory discovery
-        all_sequences = {}
+        all_sequences: dict[str, Any] = {}
         sequence_files = _discover_config_files(config_dir, "sequences")
         sequences_config: dict[str, Any] = {}
-        
+
         for seq_file in sequence_files:
             if seq_file.suffix.lower() == ".csv":
                 file_sequences = _load_csv_sequences(seq_file)
@@ -1192,43 +947,18 @@
                 try:
                     with seq_file.open("r", encoding="utf-8") as f:
                         seq_yaml_config: dict[str, Any] = yaml.safe_load(f) or {}
-                        
-=======
-
-        # Enhanced sequence loading with CSV support and subdirectory discovery
-        all_sequences = {}
-        sequence_files = _discover_config_files(config_dir, "sequences")
-        sequences_config: dict[str, Any] = {}
-
-        for seq_file in sequence_files:
-            if seq_file.suffix.lower() == ".csv":
-                file_sequences = _load_csv_sequences(seq_file)
-                all_sequences.update(file_sequences)
-            else:
-                try:
-                    with seq_file.open("r", encoding="utf-8") as f:
-                        seq_yaml_config: dict[str, Any] = yaml.safe_load(f) or {}
-
->>>>>>> 6109198d
                         # Extract sequences
                         file_sequences = seq_yaml_config.get("sequences", {})
                         if isinstance(file_sequences, dict):
                             all_sequences.update(file_sequences)
-<<<<<<< HEAD
-                        
-=======
-
->>>>>>> 6109198d
+
                         # Keep track of other sequence config for vendor sequences
                         if not sequences_config:
                             sequences_config = seq_yaml_config
                         else:
-                            sequences_config = _merge_configs(sequences_config, seq_yaml_config)
-<<<<<<< HEAD
-                            
-=======
-
->>>>>>> 6109198d
+                            sequences_config = _merge_configs(
+                                sequences_config, seq_yaml_config
+                            )
                 except yaml.YAMLError as e:
                     logging.warning(f"Invalid YAML in {seq_file}: {e}")
 
@@ -1249,11 +979,7 @@
         logging.debug(f"  - Devices: {len(all_devices)}")
         logging.debug(f"  - Groups: {len(all_groups)}")
         logging.debug(f"  - Sequences: {len(all_sequences)}")
-<<<<<<< HEAD
-        
-=======
-
->>>>>>> 6109198d
+
         return NetworkConfig(**merged_config)
 
     except yaml.YAMLError as e:
@@ -1262,12 +988,14 @@
     except FileNotFoundError:
         # Re-raise FileNotFoundError as-is for missing config files
         raise
-    except Exception as e:
+    except Exception as e:  # pragma: no cover - safety
         msg = f"Failed to load modular configuration from {config_dir}: {e}"
         raise ValueError(msg) from e
 
 
-def _load_vendor_sequences(config_dir: Path, sequences_config: dict[str, Any]) -> dict[str, dict[str, VendorSequence]]:
+def _load_vendor_sequences(
+    config_dir: Path, sequences_config: dict[str, Any]
+) -> dict[str, dict[str, VendorSequence]]:
     """Load vendor-specific sequences from sequences directory."""
     vendor_sequences: dict[str, dict[str, VendorSequence]] = {}
 
@@ -1291,7 +1019,9 @@
             vendor_file_path = sequence_path / sequence_file
 
             if not vendor_file_path.exists():
-                logging.debug(f"Vendor sequence file not found: {vendor_file_path}")
+                logging.debug(
+                    f"Vendor sequence file not found: {vendor_file_path}"
+                )
                 continue
 
             try:
@@ -1303,13 +1033,19 @@
                 for seq_name, seq_data in sequences.items():
                     platform_sequences[seq_name] = VendorSequence(**seq_data)
 
-                logging.debug(f"Loaded {len(sequences)} sequences for {platform_name} " f"from {vendor_file_path}")
+                logging.debug(
+                    f"Loaded {len(sequences)} sequences for {platform_name} from {vendor_file_path}"
+                )
 
             except yaml.YAMLError as e:
-                logging.warning(f"Invalid YAML in vendor sequence file {vendor_file_path}: {e}")
+                logging.warning(
+                    f"Invalid YAML in vendor sequence file {vendor_file_path}: {e}"
+                )
                 continue
-            except Exception as e:
-                logging.warning(f"Failed to load vendor sequence file {vendor_file_path}: {e}")
+            except Exception as e:  # pragma: no cover - robustness
+                logging.warning(
+                    f"Failed to load vendor sequence file {vendor_file_path}: {e}"
+                )
                 continue
 
         if platform_sequences:
@@ -1332,6 +1068,6 @@
     except yaml.YAMLError as e:
         msg = f"Invalid YAML in configuration file: {config_path}"
         raise ValueError(msg) from e
-    except Exception as e:
+    except Exception as e:  # pragma: no cover - safety
         msg = f"Failed to load configuration from {config_path}: {e}"
         raise ValueError(msg) from e