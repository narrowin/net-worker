# SPDX-License-Identifier: MIT
"""`nw run` command implementation."""

from __future__ import annotations

import json
import sys
from concurrent.futures import ThreadPoolExecutor, as_completed
from enum import Enum
from pathlib import Path
from time import perf_counter
from typing import Annotated, Any

import typer

<<<<<<< HEAD
# Tables and printing routed via OutputManager helpers
from network_toolkit.common.command import CommandContext
=======
from network_toolkit.common.command_helpers import CommandContext
>>>>>>> fe61ff34
from network_toolkit.common.credentials import prompt_for_credentials
from network_toolkit.common.defaults import DEFAULT_CONFIG_PATH
from network_toolkit.common.logging import setup_logging
from network_toolkit.common.output import (
    OutputMode,
    get_output_mode_from_config,
    set_output_mode,
)
from network_toolkit.config import load_config
from network_toolkit.exceptions import NetworkToolkitError
from network_toolkit.ip_device import (
    create_ip_based_config,
    extract_ips_from_target,
    get_supported_platforms,
    is_ip_list,
    validate_platform,
)
from network_toolkit.results_enhanced import ResultsManager
from network_toolkit.sequence_manager import SequenceManager


class RawFormat(str, Enum):
    """Supported raw output formats."""

    TXT = "txt"
    JSON = "json"


PREVIEW_LEN = 200


def register(app: typer.Typer) -> None:
    @app.command(rich_help_panel="Executing Operations")
    def run(
        target: Annotated[
            str,
            typer.Argument(
                help=(
                    "Device/group name, comma-separated list, or IP addresses. "
                    "For IPs use --platform to specify device type"
                )
            ),
        ],
        command_or_sequence: Annotated[
            str,
            typer.Argument(
                help=("RouterOS command to execute or name of a configured sequence"),
            ),
        ],
        *,
        config_file: Annotated[
            Path,
            typer.Option("--config", "-c", help="Configuration directory or file path"),
        ] = DEFAULT_CONFIG_PATH,
        verbose: Annotated[
            bool, typer.Option("--verbose", "-v", help="Enable verbose logging")
        ] = False,
        store_results: Annotated[
            bool,
            typer.Option(
                "--store-results", "-s", help="Store command results to files"
            ),
        ] = False,
        results_dir: Annotated[
            str | None, typer.Option("--results-dir", help="Override results directory")
        ] = None,
        output_mode: Annotated[
            OutputMode | None,
            typer.Option(
                "--output-mode",
                "-o",
                help="Output decoration mode: default, light, dark, no-color, raw",
                show_default=False,
            ),
        ] = None,
        raw: Annotated[
            RawFormat | None,
            typer.Option(
                "--raw",
                help="Legacy raw output mode - use --output-mode raw instead",
                show_default=False,
                hidden=True,
            ),
        ] = None,
        interactive_auth: Annotated[
            bool,
            typer.Option(
                "--interactive-auth",
                "-i",
                help="Prompt for username and password interactively",
            ),
        ] = False,
        device_type: Annotated[
            str | None,
            typer.Option(
                "--platform",
                "-p",
                help="Device type when using IP addresses (e.g., mikrotik_routeros). Note: This specifies the network driver type, not hardware platform.",
            ),
        ] = None,
        port: Annotated[
            int | None,
            typer.Option(
                "--port",
                help="SSH port when using IP addresses (default: 22)",
            ),
        ] = None,
        transport_type: Annotated[
            str | None,
            typer.Option(
                "--transport",
                "-t",
                help="Transport type to use for connections (scrapli, nornir_netmiko). Defaults to configuration or scrapli.",
            ),
        ] = None,
    ) -> None:
        """Execute a single command or a sequence on a device or a group."""
        # Validate transport type if provided
        if transport_type is not None:
            from network_toolkit.transport.factory import get_transport_factory

            try:
                # This will raise ValueError if transport_type is invalid
                get_transport_factory(transport_type)
            except ValueError as e:
                print(f"Error: {e}")
                raise typer.Exit(1)

        # Handle legacy raw mode mapping
        if raw is not None:
            output_mode = OutputMode.RAW

        # Create command context with proper styling/logging
        ctx = CommandContext(
            output_mode=output_mode,
            verbose=verbose,
            config_file=config_file,
        )

        # Handle interactive authentication if requested
        interactive_creds = None
        if interactive_auth:
            if ctx.output.mode != OutputMode.RAW:
                ctx.print_info("Interactive authentication mode enabled")
            interactive_creds = prompt_for_credentials(
                "Enter username for devices",
                "Enter password for devices",
                "admin",  # Default username suggestion
            )
            if ctx.output.mode != OutputMode.RAW:
                ctx.print_success(f"Will use username: {interactive_creds.username}")

        # Track run timing & reporting state
        started_at = perf_counter()
        printed_results_dir = False
        output_mgr = (
            ctx.output
        )  # Use context's output manager (may update after config)

        def _print_results_dir_once(results_mgr: ResultsManager) -> None:
            """Print the results directory once if storing is enabled."""
            nonlocal printed_results_dir
            if (
                results_mgr.store_results
                and results_mgr.session_dir
                and not printed_results_dir
            ):
                output_mgr.print_results_directory(str(results_mgr.session_dir))
                printed_results_dir = True

        def _print_run_summary(
            *,
            target_label: str,
            op_type: str,  # "Command" | "Sequence"
            name: str,
            duration: float,
            results_mgr: ResultsManager,
            is_group: bool = False,
            totals: tuple[int, int, int] | None = None,
            raw_mode: bool = False,
        ) -> None:
            """
            Render an end-of-run summary.

            Skips printing for device command in raw output mode.
            """
            results_dir = (
                str(results_mgr.session_dir)
                if results_mgr.store_results and results_mgr.session_dir
                else None
            )

            output_mgr.print_summary(
                target=target_label,
                operation_type=op_type,
                name=name,
                duration=duration,
                is_group=is_group,
                totals=totals,
                results_dir=results_dir,
            )

        def _run_command_on_device(
            device_name: str,
            config: Any,
            cmd: str,
            username_override: str | None = None,
            password_override: str | None = None,
            transport_override: str | None = None,
        ) -> tuple[str, str | None, str | None]:
            # Late import to allow tests to patch `network_toolkit.cli.DeviceSession`
            from network_toolkit.cli import DeviceSession

            try:
                with DeviceSession(
                    device_name,
                    config,
                    username_override,
                    password_override,
                    transport_override,
                ) as session:
                    result = session.execute_command(cmd)
                    return (device_name, result, None)
            except NetworkToolkitError as e:  # pragma: no cover - error path
                error_msg = f"Error on {device_name}: {e.message}"
                if verbose and e.details:
                    error_msg += f" | Details: {e.details}"
                if output_mode != OutputMode.RAW:
                    output_mgr.print_error(error_msg, device_name)
                return (device_name, None, e.message)
            except Exception as e:  # pragma: no cover - unexpected
                error_msg = f"Unexpected error on {device_name}: {e}"
                if output_mode != OutputMode.RAW:
                    output_mgr.print_error(error_msg, device_name)
                return (device_name, None, str(e))

        def _run_sequence_on_device(
            device_name: str,
            config: Any,
            seq_name: str,
            username_override: str | None = None,
            password_override: str | None = None,
            transport_override: str | None = None,
        ) -> tuple[str, dict[str, str] | None, str | None]:
            # Import DeviceSession from cli to preserve tests' patch path
            from network_toolkit.cli import DeviceSession

            try:
                with DeviceSession(
                    device_name,
                    config,
                    username_override,
                    password_override,
                    transport_override,
                ) as session:
                    # Use vendor-aware sequence resolution
                    sm = SequenceManager(config)
                    sequence_commands = sm.resolve(seq_name, device_name)
                    if not sequence_commands:
                        msg = f"Sequence '{seq_name}' not found for device type"
                        return (device_name, None, msg)

                    results_map: dict[str, str] = {}
                    for cmd in sequence_commands:
                        output = session.execute_command(cmd)
                        results_map[cmd] = output

                    return (device_name, results_map, None)
            except NetworkToolkitError as e:  # pragma: no cover - error path
                error_msg = f"Error on {device_name}: {e.message}"
                if verbose and e.details:
                    error_msg += f" | Details: {e.details}"
                return (device_name, None, e.message)
            except Exception as e:  # pragma: no cover - unexpected
                return (device_name, None, str(e))

        try:
            config = load_config(config_file)

            # If no CLI output mode given, honor config/general output mode
            # Keep OutputManager as the single source of truth for theming
            if output_mode is None:
                chosen_mode = get_output_mode_from_config(
                    getattr(getattr(config, "general", None), "output_mode", None)
                )
                output_mgr = set_output_mode(chosen_mode)

            # Use output manager for all prints

            # Check if target is IP addresses and handle accordingly
            if is_ip_list(target):
                if device_type is None:
                    supported_platforms = get_supported_platforms()
                    platform_list = "\n".join(
                        [f"  {k}: {v}" for k, v in supported_platforms.items()]
                    )
                    if raw is None:
                        ctx.print_error(
                            "When using IP addresses, --platform is required"
                        )
                        ctx.print_info(f"Supported platforms:\n{platform_list}")
                    raise typer.Exit(1)

                if not validate_platform(device_type):
                    supported_platforms = get_supported_platforms()
                    platform_list = "\n".join(
                        [f"  {k}: {v}" for k, v in supported_platforms.items()]
                    )
                    if raw is None:
                        ctx.print_error(f"Invalid device type '{device_type}'")
                        ctx.print_info(f"Supported platforms:\n{platform_list}")
                    raise typer.Exit(1)

                # Extract IP addresses and create dynamic config
                ips = extract_ips_from_target(target)
                config = create_ip_based_config(
                    ips, device_type, config, port=port, transport_type=transport_type
                )

                if raw is None:
                    ctx.print_info(
                        f"Using IP addresses with device type '{device_type}': {', '.join(ips)}"
                    )

            sm = SequenceManager(config)
            # Provide command context for better results folder naming
            cmd_ctx = f"run_{target}_{command_or_sequence}"
            results_mgr = ResultsManager(
                config,
                store_results=store_results,
                results_dir=results_dir,
                command_context=cmd_ctx,
            )

            # --- Resolve targets (support comma-separated names and IPs) ---
            def resolve_targets(target_expr: str) -> tuple[list[str], list[str]]:
                """Resolve a target expression to concrete device names.

                Returns a tuple (devices, unknowns).
                """
                # If target is IP addresses, the devices were already created
                # with generated names, so we need to get those device names
                if is_ip_list(target_expr):
                    ips = extract_ips_from_target(target_expr)
                    ip_device_names = [f"ip_{ip.replace('.', '_')}" for ip in ips]
                    # All IP devices should exist in config now
                    return ip_device_names, []

                requested = [t.strip() for t in target_expr.split(",") if t.strip()]
                devices: list[str] = []
                unknowns: list[str] = []

                # helpers
                def _add_device(name: str) -> None:
                    if name not in devices:
                        devices.append(name)

                for name in requested:
                    if config.devices and name in config.devices:
                        _add_device(name)
                        continue
                    if config.device_groups and name in config.device_groups:
                        for m in config.get_group_members(name):
                            _add_device(m)
                        continue
                    unknowns.append(name)

                return devices, unknowns

            resolved_devices, unknown_targets = resolve_targets(target)

            if unknown_targets and not resolved_devices:
                if raw is None:
                    output_mgr.print_error(
                        f"target(s) not found: {', '.join(unknown_targets)}"
                    )
                raise typer.Exit(1)
            elif unknown_targets and raw is None:
                ctx.print_warning(
                    f"Warning: ignoring unknown target(s): {', '.join(unknown_targets)}"
                )

            # Determine target mode
            is_single_device = len(resolved_devices) == 1

            # Determine if the provided second argument is a known sequence name
            is_sequence = bool(sm.exists(command_or_sequence))

            # Legacy single-target flags removed; use booleans above directly

            # Helper for JSON emission
            def _emit(event: dict[str, Any]) -> None:
                sys.stdout.write(json.dumps(event) + "\n")

            json_mode = raw == RawFormat.JSON

            if is_sequence:
                if is_single_device:
                    if raw is None:
                        ctx.print_info(
                            f"Executing sequence '{command_or_sequence}' on device {target}"
                        )
                        output_mgr.print_blank_line()

                    # Single concrete device
                    device_target = resolved_devices[0]
                    # Get credential overrides if in interactive mode
                    username_override = (
                        interactive_creds.username if interactive_creds else None
                    )
                    password_override = (
                        interactive_creds.password if interactive_creds else None
                    )

                    device_name, results_map, error = _run_sequence_on_device(
                        device_target,
                        config,
                        command_or_sequence,
                        username_override,
                        password_override,
                        transport_type,
                    )

                    if error:
                        if raw is None:
                            ctx.print_error(f"Error: {error}")
                        raise typer.Exit(1)

                    if results_map:
                        if raw is not None:
                            # Print raw outputs with context per command
                            for cmd, output in results_map.items():
                                if json_mode:
                                    _emit(
                                        {
                                            "event": "result",
                                            "device": device_target,
                                            "cmd": cmd,
                                            "output": output,
                                        }
                                    )
                                else:
                                    sys.stdout.write(
                                        f"device={device_target} cmd={cmd}\n"
                                    )
                                    sys.stdout.write(f"{output}\n")
                        else:
                            ctx.print_success(
                                f"Sequence Results ({len(results_map)} commands):"
                            )
                            output_mgr.print_blank_line()
                            for i, (cmd, output) in enumerate(results_map.items(), 1):
<<<<<<< HEAD
                                output_mgr.print_info(f"Command {i}: {cmd}")
                                output_mgr.print_output(output)
                                output_mgr.print_separator()
=======
                                console.print(
                                    f"[bold cyan]Command {i}:[/bold cyan] {cmd}"
                                )
                                # Print raw device output without additional styling/markup/highlighting
                                console.print(output, markup=False, highlight=False)
                                console.print("-" * 80)
>>>>>>> fe61ff34

                            if results_mgr.store_results:
                                stored_paths = results_mgr.store_sequence_results(
                                    device_target, command_or_sequence, results_map
                                )
                                if stored_paths:
                                    output_mgr.print_blank_line()
                                    output_mgr.print_info(
                                        f"Results stored: {stored_paths[-1]}"
                                    )
                                    _print_results_dir_once(results_mgr)

                        duration = perf_counter() - started_at
                        _print_run_summary(
                            target_label=device_target,
                            op_type="Sequence",
                            name=command_or_sequence,
                            duration=duration,
                            results_mgr=results_mgr,
                            is_group=False,
                            raw_mode=raw is not None,
                        )
                        if json_mode:
                            _emit(
                                {
                                    "event": "summary",
                                    "target": device_target,
                                    "type": "Sequence",
                                    "name": command_or_sequence,
                                    "duration": duration,
                                    "succeeded": True,
                                }
                            )
                else:
                    group_members = resolved_devices
                    if not group_members:
                        if raw is None:
                            ctx.print_warning(f"No devices resolved for '{target}'.")
                        return

                    if raw is None:
                        ctx.print_info(
                            f"Executing sequence '{command_or_sequence}' on targets '{target}' "
                            f"({len(group_members)} devices)"
                        )
                        ctx.print_info(f"Members: {', '.join(group_members)}")
                        output_mgr.print_blank_line()

                    with ThreadPoolExecutor(max_workers=len(group_members)) as executor:
                        # Get credential overrides if in interactive mode
                        username_override = (
                            interactive_creds.username if interactive_creds else None
                        )
                        password_override = (
                            interactive_creds.password if interactive_creds else None
                        )

                        seq_future_to_device = {
                            executor.submit(
                                _run_sequence_on_device,
                                device,
                                config,
                                command_or_sequence,
                                username_override,
                                password_override,
                                transport_type,
                            ): device
                            for device in group_members
                        }

                        all_results: list[
                            tuple[str, dict[str, str] | None, str | None]
                        ] = []
                        for seq_future in as_completed(seq_future_to_device):
                            all_results.append(seq_future.result())

                    if raw is not None:
                        # Preserve device order from group for deterministic output
                        order_index = {d: i for i, d in enumerate(group_members)}
                        for _device_name, device_results, error in sorted(
                            all_results, key=lambda x: order_index.get(x[0], 0)
                        ):
                            if error or not device_results:
                                # In raw mode, skip errors/no output
                                continue
                            for cmd, output in device_results.items():
                                if json_mode:
                                    _emit(
                                        {
                                            "event": "result",
                                            "device": _device_name,
                                            "cmd": cmd,
                                            "output": output,
                                        }
                                    )
                                else:
                                    sys.stdout.write(
                                        f"device={_device_name} cmd={cmd}\n"
                                    )
                                    sys.stdout.write(f"{output}\n")
                    else:
                        ctx.print_success("Group Sequence Results")
                        for device_name, device_results, error in all_results:
                            # Print a simple device header and status lines (no tables)
                            output_mgr.print_separator()
                            output_mgr.print_info(f"Device: {device_name}")
                            if error:
                                output_mgr.print_error("Failed", device_name)
                                output_mgr.print_error(str(error), device_name)
                            else:
                                output_mgr.print_success("Success", device_name)
                                if device_results:
                                    output_mgr.print_info(
                                        f"Commands executed: {len(device_results)}",
                                        device_name,
                                    )
                            output_mgr.print_blank_line()

                    if results_mgr.store_results:
                        # Store per-device results and a group summary file
                        for device_name, device_results, error in all_results:
                            if device_results and not error:
                                results_mgr.store_sequence_results(
                                    device_name, command_or_sequence, device_results
                                )
                        stored = results_mgr.store_group_results(
                            group_name=target,
                            command_or_sequence=command_or_sequence,
                            group_results=all_results,
                            is_sequence=True,
                        )
                        if stored:
                            _print_results_dir_once(results_mgr)

                    # End-of-run summary for group + sequence
                    duration = perf_counter() - started_at
                    succeeded = sum(1 for _, r, e in all_results if r and not e)
                    failed = sum(1 for _, _, e in all_results if e)
                    _print_run_summary(
                        target_label=target,
                        op_type="Sequence",
                        name=command_or_sequence,
                        duration=duration,
                        results_mgr=results_mgr,
                        is_group=True,
                        totals=(len(group_members), succeeded, failed),
                        raw_mode=raw is not None,
                    )
                    if json_mode:
                        _emit(
                            {
                                "event": "summary",
                                "target": target,
                                "type": "Sequence",
                                "name": command_or_sequence,
                                "duration": duration,
                                "total": len(group_members),
                                "succeeded": succeeded,
                                "failed": failed,
                            }
                        )

                return  # Done handling sequence

            # Otherwise, handle as a single command
            if is_single_device:
                if raw is None:
                    device_target = resolved_devices[0]
                    ctx.print_info(f"Executing command on device {device_target}")
                    ctx.print_info(f"Command: {command_or_sequence}")
                    output_mgr.print_blank_line()

                device_target = resolved_devices[0]
                # Get credential overrides if in interactive mode
                username_override = (
                    interactive_creds.username if interactive_creds else None
                )
                password_override = (
                    interactive_creds.password if interactive_creds else None
                )

                device_name, result, error = _run_command_on_device(
                    device_target,
                    config,
                    command_or_sequence,
                    username_override,
                    password_override,
                    transport_type,
                )
                if error:
                    raise typer.Exit(1)

                if raw is not None:
                    if json_mode:
                        _emit(
                            {
                                "event": "result",
                                "device": device_target,
                                "cmd": command_or_sequence,
                                "output": result,
                            }
                        )
                    else:
                        output_mgr.print_command_output(
                            device_target, command_or_sequence, result or ""
                        )
                else:
                    output_mgr.print_command_output(
                        device_target, command_or_sequence, result or ""
                    )

                if results_mgr.store_results and raw is None and result:
                    stored_path = results_mgr.store_command_result(
                        device_target, command_or_sequence, result
                    )
                    if stored_path:
                        output_mgr.print_blank_line()
                        output_mgr.print_info(f"Results stored: {stored_path}")
                        _print_results_dir_once(results_mgr)

                duration = perf_counter() - started_at
                _print_run_summary(
                    target_label=device_target,
                    op_type="Command",
                    name=command_or_sequence,
                    duration=duration,
                    results_mgr=results_mgr,
                    is_group=False,
                    raw_mode=raw is not None,
                )
                if json_mode:
                    _emit(
                        {
                            "event": "summary",
                            "target": device_target,
                            "type": "Command",
                            "name": command_or_sequence,
                            "duration": duration,
                            "succeeded": True,
                        }
                    )

            else:
                members = resolved_devices
                if not members:
                    if raw is None:
                        ctx.print_warning(f"No devices resolved for '{target}'.")
                    return

                if raw is None:
                    ctx.print_info(
                        f"Executing command on targets '{target}' "
                        f"({len(members)} devices)"
                    )
                    ctx.print_info(f"Command: {command_or_sequence}")
                    ctx.print_info(f"Members: {', '.join(members)}")
                    output_mgr.print_blank_line()

                with ThreadPoolExecutor(max_workers=len(members)) as executor:
                    # Get credential overrides if in interactive mode
                    username_override = (
                        interactive_creds.username if interactive_creds else None
                    )
                    password_override = (
                        interactive_creds.password if interactive_creds else None
                    )

                    future_to_device_cmd = {
                        executor.submit(
                            _run_command_on_device,
                            device,
                            config,
                            command_or_sequence,
                            username_override,
                            password_override,
                            transport_type,
                        ): device
                        for device in members
                    }

                    group_results: list[tuple[str, str | None, str | None]] = []
                    for future in as_completed(future_to_device_cmd):
                        group_results.append(future.result())

                if raw is not None:
                    # Emit raw results per device (skip errors in raw mode)
                    for device_name, out_text, error in group_results:
                        if error or out_text is None:
                            continue
                        if json_mode:
                            _emit(
                                {
                                    "event": "result",
                                    "device": device_name,
                                    "cmd": command_or_sequence,
                                    "output": out_text,
                                }
                            )
                        else:
                            sys.stdout.write(
                                f"device={device_name} cmd={command_or_sequence}\n"
                            )
                            sys.stdout.write(f"{out_text}\n")
                else:
                    ctx.print_success("Group Command Results:")
                    for device_name, out_text, error in group_results:
                        # Print a simple device header and status lines (no tables)
                        output_mgr.print_separator()
                        output_mgr.print_info(f"Device: {device_name}")
                        if error:
                            output_mgr.print_error("Failed", device_name)
                            output_mgr.print_error(str(error), device_name)
                        else:
<<<<<<< HEAD
                            output_mgr.print_success("Success", device_name)
                            if out_text:
                                output_mgr.print_blank_line()
                                output_mgr.print_output(out_text)
                        output_mgr.print_blank_line()
=======
                            table.add_row(
                                "[bold green]Status[/bold green]",
                                "[green]Success[/green]",
                            )
                            # Show raw device output without extra styling to keep assertions stable
                            table.add_row(
                                "[bold cyan]Output[/bold cyan]",
                                out_text,
                            )
                        console.print(table)
                        console.print("-" * 80)
>>>>>>> fe61ff34

                if results_mgr.store_results:
                    # Store per-device results and a group summary file
                    for device_name, out_text, error in group_results:
                        if out_text and not error:
                            results_mgr.store_command_result(
                                device_name, command_or_sequence, out_text
                            )
                    stored = results_mgr.store_group_results(
                        group_name=target,
                        command_or_sequence=command_or_sequence,
                        group_results=group_results,
                        is_sequence=False,
                    )
                    if stored:
                        _print_results_dir_once(results_mgr)

                # End-of-run summary for group + single command
                duration = perf_counter() - started_at
                succeeded = sum(1 for _, o, e in group_results if o and not e)
                failed = sum(1 for _, _, e in group_results if e)
                _print_run_summary(
                    target_label=target,
                    op_type="Command",
                    name=command_or_sequence,
                    duration=duration,
                    results_mgr=results_mgr,
                    is_group=True,
                    totals=(len(members), succeeded, failed),
                    raw_mode=raw is not None,
                )
                if json_mode:
                    _emit(
                        {
                            "event": "summary",
                            "target": target,
                            "type": "Command",
                            "name": command_or_sequence,
                            "duration": duration,
                            "total": len(members),
                            "succeeded": succeeded,
                            "failed": failed,
                        }
                    )

        except NetworkToolkitError as e:
            if raw is None:
                output_mgr.print_error(f"Error: {e.message}")
                if verbose and e.details:
                    output_mgr.print_error(f"Details: {e.details}")
            raise typer.Exit(1) from None
        except typer.Exit:
            # Re-raise typer.Exit without catching it as an unexpected error
            raise
        except Exception as e:  # pragma: no cover - unexpected
            if raw is None:
                output_mgr.print_error(f"Unexpected error: {e}")
            raise typer.Exit(1) from None<|MERGE_RESOLUTION|>--- conflicted
+++ resolved
@@ -13,12 +13,8 @@
 
 import typer
 
-<<<<<<< HEAD
 # Tables and printing routed via OutputManager helpers
 from network_toolkit.common.command import CommandContext
-=======
-from network_toolkit.common.command_helpers import CommandContext
->>>>>>> fe61ff34
 from network_toolkit.common.credentials import prompt_for_credentials
 from network_toolkit.common.defaults import DEFAULT_CONFIG_PATH
 from network_toolkit.common.logging import setup_logging
@@ -471,18 +467,9 @@
                             )
                             output_mgr.print_blank_line()
                             for i, (cmd, output) in enumerate(results_map.items(), 1):
-<<<<<<< HEAD
                                 output_mgr.print_info(f"Command {i}: {cmd}")
                                 output_mgr.print_output(output)
                                 output_mgr.print_separator()
-=======
-                                console.print(
-                                    f"[bold cyan]Command {i}:[/bold cyan] {cmd}"
-                                )
-                                # Print raw device output without additional styling/markup/highlighting
-                                console.print(output, markup=False, highlight=False)
-                                console.print("-" * 80)
->>>>>>> fe61ff34
 
                             if results_mgr.store_results:
                                 stored_paths = results_mgr.store_sequence_results(
@@ -796,25 +783,11 @@
                             output_mgr.print_error("Failed", device_name)
                             output_mgr.print_error(str(error), device_name)
                         else:
-<<<<<<< HEAD
                             output_mgr.print_success("Success", device_name)
                             if out_text:
                                 output_mgr.print_blank_line()
                                 output_mgr.print_output(out_text)
                         output_mgr.print_blank_line()
-=======
-                            table.add_row(
-                                "[bold green]Status[/bold green]",
-                                "[green]Success[/green]",
-                            )
-                            # Show raw device output without extra styling to keep assertions stable
-                            table.add_row(
-                                "[bold cyan]Output[/bold cyan]",
-                                out_text,
-                            )
-                        console.print(table)
-                        console.print("-" * 80)
->>>>>>> fe61ff34
 
                 if results_mgr.store_results:
                     # Store per-device results and a group summary file
